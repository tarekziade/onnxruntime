--- conflicted
+++ resolved
@@ -169,98 +169,7 @@
 endif()
 
 if (onnxruntime_USE_DML)
-<<<<<<< HEAD
-  file(GLOB_RECURSE onnxruntime_providers_dml_cc_srcs CONFIGURE_DEPENDS
-    "${ONNXRUNTIME_ROOT}/core/providers/dml/*.h"
-    "${ONNXRUNTIME_ROOT}/core/providers/dml/*.cpp"
-    "${ONNXRUNTIME_ROOT}/core/providers/dml/*.cc"
-  )
-  source_group(TREE ${ONNXRUNTIME_ROOT}/core FILES ${onnxruntime_providers_dml_cc_srcs})
-  onnxruntime_add_static_library(onnxruntime_providers_dml ${onnxruntime_providers_dml_cc_srcs})
-  onnxruntime_add_include_to_target(onnxruntime_providers_dml
-    onnxruntime_common onnxruntime_framework onnx onnx_proto ${PROTOBUF_LIB} flatbuffers::flatbuffers Boost::mp11 safeint_interface WIL::WIL
-  )
-  add_dependencies(onnxruntime_providers_dml ${onnxruntime_EXTERNAL_DEPENDENCIES})
-  target_include_directories(onnxruntime_providers_dml PRIVATE
-    ${ONNXRUNTIME_ROOT}
-  )
-
-  target_compile_definitions(onnxruntime_providers_dml PRIVATE DML_TARGET_VERSION_USE_LATEST=1)
-  if(WIN32)
-    target_compile_options(onnxruntime_providers_dml PRIVATE "/wd4100" "/wd4238" "/wd4189" "/wd4702")
-  endif()
-
-  if (NOT onnxruntime_USE_CUSTOM_DIRECTML)
-    foreach(file "DirectML.dll" "DirectML.pdb" "DirectML.Debug.dll" "DirectML.Debug.pdb")
-      add_custom_command(TARGET onnxruntime_providers_dml
-        POST_BUILD
-        COMMAND ${CMAKE_COMMAND} -E copy_if_different
-          "${DML_PACKAGE_DIR}/bin/${onnxruntime_target_platform}-win/${file}" $<TARGET_FILE_DIR:onnxruntime_providers_dml>)
-    endforeach()
-  endif()
-
-  function(target_add_dml target)
-    if (onnxruntime_USE_CUSTOM_DIRECTML)
-      if (dml_EXTERNAL_PROJECT)
-        # Internal build of DirectML: link against the "DirectML" target.
-        target_link_libraries(${target} PRIVATE DirectML)
-      else()
-        if (dml_LIB_DIR)
-          target_link_libraries(${target} PRIVATE ${dml_LIB_DIR}/DirectML.lib)
-        else()
-          target_link_libraries(${target} PRIVATE DirectML)
-        endif()
-      endif()
-    else()
-      add_dependencies(${target} RESTORE_PACKAGES)
-      target_link_libraries(${target} PRIVATE "${DML_PACKAGE_DIR}/bin/${onnxruntime_target_platform}-win/DirectML.lib")
-        target_compile_definitions(${target} PRIVATE DML_TARGET_VERSION_USE_LATEST)
-    endif()
-  endfunction()
-
-  target_add_dml(onnxruntime_providers_dml)
-  target_link_libraries(onnxruntime_providers_dml PRIVATE onnxruntime_common)
-  target_link_libraries(onnxruntime_providers_dml PRIVATE onnxruntime_framework)
-  onnxruntime_add_include_to_target(onnxruntime_providers_dml onnxruntime_common)
-  if (GDK_PLATFORM STREQUAL Scarlett)
-    target_link_libraries(onnxruntime_providers_dml PRIVATE ${gdk_dx_libs})
-  else()
-    target_link_libraries(onnxruntime_providers_dml PRIVATE dxguid.lib d3d12.lib dxgi.lib dxcore.lib)
-  endif()
-
-  target_link_libraries(onnxruntime_providers_dml PRIVATE delayimp.lib)
-
-  if (NOT GDK_PLATFORM)
-    set(onnxruntime_DELAYLOAD_FLAGS "${onnxruntime_DELAYLOAD_FLAGS} /DELAYLOAD:DirectML.dll /DELAYLOAD:d3d12.dll /DELAYLOAD:dxgi.dll /DELAYLOAD:api-ms-win-core-com-l1-1-0.dll /DELAYLOAD:shlwapi.dll /DELAYLOAD:oleaut32.dll /DELAYLOAD:ext-ms-win-dxcore-l1-*.dll /ignore:4199")
-  endif()
-
-  target_compile_definitions(onnxruntime_providers_dml
-    PRIVATE
-    ONNX_NAMESPACE=onnx ONNX_ML LOTUS_LOG_THRESHOLD=2 LOTUS_ENABLE_STDERR_LOGGING PLATFORM_WINDOWS
-  )
-  target_compile_definitions(onnxruntime_providers_dml PRIVATE UNICODE _UNICODE NOMINMAX)
-  if (MSVC)
-    target_compile_definitions(onnxruntime_providers_dml PRIVATE _SILENCE_CXX17_ITERATOR_BASE_CLASS_DEPRECATION_WARNING)
-    target_compile_options(onnxruntime_providers_dml PRIVATE "/W3")
-  endif()
-
-  install(FILES ${PROJECT_SOURCE_DIR}/../include/onnxruntime/core/providers/dml/dml_provider_factory.h
-    DESTINATION ${CMAKE_INSTALL_INCLUDEDIR}/onnxruntime/
-  )
-
-  set_target_properties(onnxruntime_providers_dml PROPERTIES LINKER_LANGUAGE CXX)
-  set_target_properties(onnxruntime_providers_dml PROPERTIES FOLDER "ONNXRuntime")
-
-  if (NOT onnxruntime_BUILD_SHARED_LIB)
-    install(TARGETS onnxruntime_providers_dml
-            ARCHIVE   DESTINATION ${CMAKE_INSTALL_LIBDIR}
-            LIBRARY   DESTINATION ${CMAKE_INSTALL_LIBDIR}
-            RUNTIME   DESTINATION ${CMAKE_INSTALL_BINDIR}
-            FRAMEWORK DESTINATION ${CMAKE_INSTALL_BINDIR})
-  endif()
-=======
   include(onnxruntime_providers_dml.cmake)
->>>>>>> 2ec1f94b
 endif()
 
 if (onnxruntime_USE_MIGRAPHX)
