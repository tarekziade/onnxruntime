// Copyright (c) Microsoft Corporation. All rights reserved.
// Licensed under the MIT License.

#pragma once
#include <stdlib.h>
#include <stdint.h>
#include <string.h>

// This value is used in structures passed to ORT so that a newer version of ORT will still work with
#define ORT_API_VERSION 1

#ifdef __cplusplus
extern "C" {
#endif

// SAL2 Definitions
#ifndef _WIN32
#define _In_
#define _In_opt_
#define _Out_
#define _Outptr_
#define _Out_opt_
#define _Inout_
#define _Inout_opt_
#define _Frees_ptr_opt_
#define _Ret_maybenull_
#define _Ret_notnull_
#define _Check_return_
#define _Success_(X)
#define ORT_ALL_ARGS_NONNULL __attribute__((nonnull))
#else
#include <specstrings.h>
#define ORT_ALL_ARGS_NONNULL
#endif

#ifdef _WIN32
// Define ORT_DLL_IMPORT if your program is dynamically linked to Ort.
// dllexport is not used, we use a .def file.
#ifdef ORT_DLL_IMPORT
#define ORT_EXPORT __declspec(dllimport)
#else
#define ORT_EXPORT
#endif
#define ORT_API_CALL _stdcall
#define ORT_MUST_USE_RESULT
#define ORTCHAR_T wchar_t
#else
#define ORT_EXPORT
#define ORT_API_CALL
#define ORT_MUST_USE_RESULT __attribute__((warn_unused_result))
#define ORTCHAR_T char
#endif

#ifndef ORT_TSTR
#ifdef _WIN32
#define ORT_TSTR(X) L##X
#else
#define ORT_TSTR(X) (X)
#endif
#endif

// Any pointer marked with _In_ or _Out_, cannot be NULL.

#ifdef __cplusplus
// Windows users should use unicode paths when possible to bypass the MAX_PATH limitation
// Every pointer marked with _In_ or _Out_, cannot be NULL. Caller should ensure that.
// for ReleaseXXX(...) functions, they can accept NULL pointer.
#define NO_EXCEPTION noexcept
#else
#define NO_EXCEPTION
#endif

// Copied from TensorProto::DataType
// Currently, Ort doesn't support complex64, complex128, bfloat16 types
typedef enum ONNXTensorElementDataType {
  ONNX_TENSOR_ELEMENT_DATA_TYPE_UNDEFINED,
  ONNX_TENSOR_ELEMENT_DATA_TYPE_FLOAT,   // maps to c type float
  ONNX_TENSOR_ELEMENT_DATA_TYPE_UINT8,   // maps to c type uint8_t
  ONNX_TENSOR_ELEMENT_DATA_TYPE_INT8,    // maps to c type int8_t
  ONNX_TENSOR_ELEMENT_DATA_TYPE_UINT16,  // maps to c type uint16_t
  ONNX_TENSOR_ELEMENT_DATA_TYPE_INT16,   // maps to c type int16_t
  ONNX_TENSOR_ELEMENT_DATA_TYPE_INT32,   // maps to c type int32_t
  ONNX_TENSOR_ELEMENT_DATA_TYPE_INT64,   // maps to c type int64_t
  ONNX_TENSOR_ELEMENT_DATA_TYPE_STRING,  // maps to c++ type std::string
  ONNX_TENSOR_ELEMENT_DATA_TYPE_BOOL,
  ONNX_TENSOR_ELEMENT_DATA_TYPE_FLOAT16,
  ONNX_TENSOR_ELEMENT_DATA_TYPE_DOUBLE,      // maps to c type double
  ONNX_TENSOR_ELEMENT_DATA_TYPE_UINT32,      // maps to c type uint32_t
  ONNX_TENSOR_ELEMENT_DATA_TYPE_UINT64,      // maps to c type uint64_t
  ONNX_TENSOR_ELEMENT_DATA_TYPE_COMPLEX64,   // complex with float32 real and imaginary components
  ONNX_TENSOR_ELEMENT_DATA_TYPE_COMPLEX128,  // complex with float64 real and imaginary components
  ONNX_TENSOR_ELEMENT_DATA_TYPE_BFLOAT16,    // Non-IEEE floating-point format based on IEEE754 single-precision
} ONNXTensorElementDataType;

// Synced with onnx TypeProto oneof
typedef enum ONNXType {
  ONNX_TYPE_UNKNOWN,
  ONNX_TYPE_TENSOR,
  ONNX_TYPE_SEQUENCE,
  ONNX_TYPE_MAP,
  ONNX_TYPE_OPAQUE,
  ONNX_TYPE_SPARSETENSOR,
} ONNXType;

typedef enum OrtLoggingLevel {
  ORT_LOGGING_LEVEL_VERBOSE,
  ORT_LOGGING_LEVEL_INFO,
  ORT_LOGGING_LEVEL_WARNING,
  ORT_LOGGING_LEVEL_ERROR,
  ORT_LOGGING_LEVEL_FATAL,
} OrtLoggingLevel;

typedef enum OrtErrorCode {
  ORT_OK,
  ORT_FAIL,
  ORT_INVALID_ARGUMENT,
  ORT_NO_SUCHFILE,
  ORT_NO_MODEL,
  ORT_ENGINE_ERROR,
  ORT_RUNTIME_EXCEPTION,
  ORT_INVALID_PROTOBUF,
  ORT_MODEL_LOADED,
  ORT_NOT_IMPLEMENTED,
  ORT_INVALID_GRAPH,
  ORT_EP_FAIL,
} OrtErrorCode;

// __VA_ARGS__ on Windows and Linux are different
#define ORT_API(RETURN_TYPE, NAME, ...) \
  ORT_EXPORT RETURN_TYPE ORT_API_CALL NAME(__VA_ARGS__) NO_EXCEPTION

#define ORT_API_STATUS(NAME, ...) \
  ORT_EXPORT _Check_return_ _Success_(return == 0) _Ret_maybenull_ OrtStatus* ORT_API_CALL NAME(__VA_ARGS__) NO_EXCEPTION ORT_MUST_USE_RESULT

#define ORT_API2_STATUS(NAME, ...) \
  _Check_return_ _Success_(return == 0) _Ret_maybenull_ OrtStatus*(ORT_API_CALL * NAME)(__VA_ARGS__)NO_EXCEPTION ORT_MUST_USE_RESULT

// Used in *.cc files. Almost as same as ORT_API_STATUS, except without ORT_MUST_USE_RESULT
#define ORT_API_STATUS_IMPL(NAME, ...) \
  ORT_EXPORT _Check_return_ _Success_(return == 0) _Ret_maybenull_ OrtStatus* ORT_API_CALL NAME(__VA_ARGS__) NO_EXCEPTION

#define ORT_RUNTIME_CLASS(X) \
  struct Ort##X;             \
  typedef struct Ort##X Ort##X;
//  ORT_API(void, OrtRelease##X, _Frees_ptr_opt_ Ort##X* input);
#define ORT_CLASS_RELEASE(X) void(ORT_API_CALL * Release##X)(_Frees_ptr_opt_ Ort##X * input)

// The actual types defined have an Ort prefix
ORT_RUNTIME_CLASS(Env);
ORT_RUNTIME_CLASS(Status);  // nullptr for Status* indicates success
ORT_RUNTIME_CLASS(MemoryInfo);
ORT_RUNTIME_CLASS(Session);  //Don't call OrtReleaseSession from Dllmain (because session owns a thread pool)
ORT_RUNTIME_CLASS(Value);
ORT_RUNTIME_CLASS(RunOptions);
ORT_RUNTIME_CLASS(TypeInfo);
ORT_RUNTIME_CLASS(TensorTypeAndShapeInfo);
ORT_RUNTIME_CLASS(SessionOptions);
ORT_RUNTIME_CLASS(CustomOpDomain);

// When passing in an allocator to any ORT function, be sure that the allocator object
// is not destroyed until the last allocated object using it is freed.
typedef struct OrtAllocator {
  uint32_t version;  // Initialize to ORT_API_VERSION
  void*(ORT_API_CALL* Alloc)(struct OrtAllocator* this_, size_t size);
  void(ORT_API_CALL* Free)(struct OrtAllocator* this_, void* p);
  const struct OrtMemoryInfo*(ORT_API_CALL* Info)(const struct OrtAllocator* this_);
} OrtAllocator;

typedef void(ORT_API_CALL* OrtLoggingFunction)(
    void* param, OrtLoggingLevel severity, const char* category, const char* logid, const char* code_location,
    const char* message);

// Set Graph optimization level.
<<<<<<< HEAD
// Please refer to https://github.com/microsoft/onnxruntime/blob/master/docs/ONNX_Runtime_Perf_Tuning.md for detailed 
// explanation of each level.
=======
// Refer https://github.com/microsoft/onnxruntime/blob/master/docs/ONNX_Runtime_Graph_Optimizations.md
// for in-depth undersrtanding of Graph Optimizations in ORT
>>>>>>> 90b6ff92
typedef enum GraphOptimizationLevel {
  ORT_DISABLE_ALL = 0,
  ORT_ENABLE_BASIC = 1,
  ORT_ENABLE_EXTENDED = 2,
  ORT_ENABLE_ALL = 99
} GraphOptimizationLevel;

typedef enum ExecutionMode {
  ORT_SEQUENTIAL = 0,
  ORT_PARALLEL = 1,
} ExecutionMode;

struct OrtKernelInfo;
typedef struct OrtKernelInfo OrtKernelInfo;
struct OrtKernelContext;
typedef struct OrtKernelContext OrtKernelContext;
struct OrtCustomOp;
typedef struct OrtCustomOp OrtCustomOp;

typedef enum OrtAllocatorType {
  OrtDeviceAllocator = 0,
  OrtArenaAllocator = 1
} OrtAllocatorType;

/**
 * memory types for allocator, exec provider specific types should be extended in each provider
 * Whenever this struct is updated, please also update the MakeKey function in onnxruntime/core/framework/execution_provider.cc
*/
typedef enum OrtMemType {
  OrtMemTypeCPUInput = -2,              // Any CPU memory used by non-CPU execution provider
  OrtMemTypeCPUOutput = -1,             // CPU accessible memory outputted by non-CPU execution provider, i.e. CUDA_PINNED
  OrtMemTypeCPU = OrtMemTypeCPUOutput,  // temporary CPU accessible memory allocated by non-CPU execution provider, i.e. CUDA_PINNED
  OrtMemTypeDefault = 0,                // the default allocator for execution provider
} OrtMemType;

struct OrtApi;
typedef struct OrtApi OrtApi;

struct OrtApiBase {
  const OrtApi*(ORT_API_CALL* GetApi)(uint32_t version)NO_EXCEPTION;  // Pass in ORT_API_VERSION
  const char*(ORT_API_CALL* GetVersionString)() NO_EXCEPTION;
};
typedef struct OrtApiBase OrtApiBase;

ORT_EXPORT const OrtApiBase* ORT_API_CALL OrtGetApiBase() NO_EXCEPTION;

struct OrtApi {
  OrtApiBase base_;

  /**
* \param msg A null-terminated string. Its content will be copied into the newly created OrtStatus
*/
  OrtStatus*(ORT_API_CALL* CreateStatus)(OrtErrorCode code, _In_ const char* msg)NO_EXCEPTION ORT_ALL_ARGS_NONNULL;

  OrtErrorCode(ORT_API_CALL* GetErrorCode)(_In_ const OrtStatus* status) NO_EXCEPTION ORT_ALL_ARGS_NONNULL;

  /**
 * \param status must not be NULL
 * \return The error message inside the `status`. Do not free the returned value.
 */
  const char*(ORT_API_CALL* GetErrorMessage)(_In_ const OrtStatus* status)NO_EXCEPTION ORT_ALL_ARGS_NONNULL;

  /**
	 * \param out Should be freed by `OrtReleaseEnv` after use
	 */
  OrtStatus*(ORT_API_CALL* CreateEnv)(OrtLoggingLevel default_logging_level, _In_ const char* logid, _Outptr_ OrtEnv** out)
      NO_EXCEPTION ORT_ALL_ARGS_NONNULL;

  /**
	 * \param out Should be freed by `OrtReleaseEnv` after use
	 */
  OrtStatus*(ORT_API_CALL* CreateEnvWithCustomLogger)(OrtLoggingFunction logging_function,
                                                      _In_opt_ void* logger_param, OrtLoggingLevel default_warning_level,
                                                      _In_ const char* logid,
                                                      _Outptr_ OrtEnv** out)NO_EXCEPTION;

  // Platform telemetry events are on by default since they are lightweight.  You can manually turn them off.
  OrtStatus*(ORT_API_CALL* EnableTelemetryEvents)(_In_ const OrtEnv* env)NO_EXCEPTION;
  OrtStatus*(ORT_API_CALL* DisableTelemetryEvents)(_In_ const OrtEnv* env)NO_EXCEPTION;

  // TODO: document the path separator convention? '/' vs '\'
  // TODO: should specify the access characteristics of model_path. Is this read only during the
  // execution of OrtCreateSession, or does the OrtSession retain a handle to the file/directory
  // and continue to access throughout the OrtSession lifetime?
  //  What sort of access is needed to model_path : read or read/write?
  OrtStatus*(ORT_API_CALL* CreateSession)(_In_ const OrtEnv* env, _In_ const ORTCHAR_T* model_path,
                                          _In_ const OrtSessionOptions* options, _Outptr_ OrtSession** out)NO_EXCEPTION;

  OrtStatus*(ORT_API_CALL* CreateSessionFromArray)(_In_ const OrtEnv* env, _In_ const void* model_data, size_t model_data_length,
                                                   _In_ const OrtSessionOptions* options, _Outptr_ OrtSession** out)NO_EXCEPTION;

  OrtStatus*(ORT_API_CALL* Run)(_Inout_ OrtSession* sess,
                                _In_opt_ const OrtRunOptions* run_options,
                                _In_ const char* const* input_names, _In_ const OrtValue* const* input, size_t input_len,
                                _In_ const char* const* output_names, size_t output_names_len, _Outptr_ OrtValue** output)NO_EXCEPTION;

  /**
	* \return A pointer of the newly created object. The pointer should be freed by OrtReleaseSessionOptions after use
	*/
  OrtStatus*(ORT_API_CALL* CreateSessionOptions)(_Outptr_ OrtSessionOptions** options)NO_EXCEPTION;

  // Set filepath to save optimized model after graph level transformations.
  OrtStatus*(ORT_API_CALL* SetOptimizedModelFilePath)(_Inout_ OrtSessionOptions* options, _In_ const ORTCHAR_T* optimized_model_filepath)NO_EXCEPTION;

  // create a copy of an existing OrtSessionOptions
  OrtStatus*(ORT_API_CALL* CloneSessionOptions)(_In_ const OrtSessionOptions* in_options, _Outptr_ OrtSessionOptions** out_options)NO_EXCEPTION;

  // Controls whether you want to execute operators in your graph sequentially or in parallel. Usually when the model
  // has many branches, setting this option to ExecutionMode.ORT_PARALLEL will give you better performance.
  // See [docs/ONNX_Runtime_Perf_Tuning.md] for more details.
  OrtStatus*(ORT_API_CALL* SetSessionExecutionMode)(_Inout_ OrtSessionOptions* options, ExecutionMode execution_mode)NO_EXCEPTION;

  // Enable profiling for this session.
  OrtStatus*(ORT_API_CALL* EnableProfiling)(_Inout_ OrtSessionOptions* options, _In_ const ORTCHAR_T* profile_file_prefix)NO_EXCEPTION;
  OrtStatus*(ORT_API_CALL* DisableProfiling)(_Inout_ OrtSessionOptions* options)NO_EXCEPTION;

  // Enable the memory pattern optimization.
  // The idea is if the input shapes are the same, we could trace the internal memory allocation
  // and generate a memory pattern for future request. So next time we could just do one allocation
  // with a big chunk for all the internal memory allocation.
  // Note: memory pattern optimization is only available when SequentialExecution enabled.
  OrtStatus*(ORT_API_CALL* EnableMemPattern)(_Inout_ OrtSessionOptions* options)NO_EXCEPTION;
  OrtStatus*(ORT_API_CALL* DisableMemPattern)(_Inout_ OrtSessionOptions* options)NO_EXCEPTION;

  // Enable the memory arena on CPU
  // Arena may pre-allocate memory for future usage.
  // set this option to false if you don't want it.
  OrtStatus*(ORT_API_CALL* EnableCpuMemArena)(_Inout_ OrtSessionOptions* options)NO_EXCEPTION;
  OrtStatus*(ORT_API_CALL* DisableCpuMemArena)(_Inout_ OrtSessionOptions* options)NO_EXCEPTION;

  // < logger id to use for session output
  OrtStatus*(ORT_API_CALL* SetSessionLogId)(_Inout_ OrtSessionOptions* options, const char* logid)NO_EXCEPTION;

  // < applies to session load, initialization, etc
  OrtStatus*(ORT_API_CALL* SetSessionLogVerbosityLevel)(_Inout_ OrtSessionOptions* options, int session_log_verbosity_level)NO_EXCEPTION;
  OrtStatus*(ORT_API_CALL* SetSessionLogSeverityLevel)(_Inout_ OrtSessionOptions* options, int session_log_severity_level)NO_EXCEPTION;

  OrtStatus*(ORT_API_CALL* SetSessionGraphOptimizationLevel)(_Inout_ OrtSessionOptions* options, GraphOptimizationLevel graph_optimization_level)NO_EXCEPTION;

  // Sets the number of threads used to parallelize the execution within nodes
  // A value of 0 means ORT will pick a default
  OrtStatus*(ORT_API_CALL* SetIntraOpNumThreads)(_Inout_ OrtSessionOptions* options, int intra_op_num_threads);

  // Sets the number of threads used to parallelize the execution of the graph (across nodes)
  // If sequential execution is enabled this value is ignored
  // A value of 0 means ORT will pick a default
  OrtStatus*(ORT_API_CALL* SetInterOpNumThreads)(_Inout_ OrtSessionOptions* options, int inter_op_num_threads);

  /*
  Create a custom op domain. After all sessions using it are released, call OrtReleaseCustomOpDomain
  */
  OrtStatus*(ORT_API_CALL* CreateCustomOpDomain)(_In_ const char* domain, _Outptr_ OrtCustomOpDomain** out)NO_EXCEPTION;

  /*
	 * Add custom ops to the OrtCustomOpDomain
	 *  Note: The OrtCustomOp* pointer must remain valid until the OrtCustomOpDomain using it is released
	*/
  OrtStatus*(ORT_API_CALL* CustomOpDomain_Add)(_Inout_ OrtCustomOpDomain* custom_op_domain, _In_ OrtCustomOp* op)NO_EXCEPTION;

  /*
	 * Add a custom op domain to the OrtSessionOptions
	 *  Note: The OrtCustomOpDomain* must not be deleted until the sessions using it are released
	*/
  OrtStatus*(ORT_API_CALL* AddCustomOpDomain)(_Inout_ OrtSessionOptions* options, _In_ OrtCustomOpDomain* custom_op_domain)NO_EXCEPTION;

  /*
	 * Loads a DLL named 'library_path' and looks for this entry point:
	 *		OrtStatus* RegisterCustomOps(OrtSessionOptions * options, const OrtApiBase* api);
	 * It then passes in the provided session options to this function along with the api base.
	 * The handle to the loaded library is returned in library_handle. It can be freed by the caller after all sessions using the passed in
	 * session options are destroyed, or if an error occurs and it is non null.
  */
  OrtStatus*(ORT_API_CALL* RegisterCustomOpsLibrary)(_Inout_ OrtSessionOptions* options, _In_ const char* library_path, void** library_handle)NO_EXCEPTION;

  /**
	* To use additional providers, you must build ORT with the extra providers enabled. Then call one of these
	* functions to enable them in the session:
	*   OrtSessionOptionsAppendExecutionProvider_CPU
	*   OrtSessionOptionsAppendExecutionProvider_CUDA
	*   OrtSessionOptionsAppendExecutionProvider_<remaining providers...>
	* The order they care called indicates the preference order as well. In other words call this method
	* on your most preferred execution provider first followed by the less preferred ones.
	* If none are called Ort will use its internal CPU execution provider.
	*/

  OrtStatus*(ORT_API_CALL* SessionGetInputCount)(_In_ const OrtSession* sess, _Out_ size_t* out)NO_EXCEPTION;
  OrtStatus*(ORT_API_CALL* SessionGetOutputCount)(_In_ const OrtSession* sess, _Out_ size_t* out)NO_EXCEPTION;
  OrtStatus*(ORT_API_CALL* SessionGetOverridableInitializerCount)(_In_ const OrtSession* sess, _Out_ size_t* out)NO_EXCEPTION;

  /**
   * \param out  should be freed by OrtReleaseTypeInfo after use
   */
  OrtStatus*(ORT_API_CALL* SessionGetInputTypeInfo)(_In_ const OrtSession* sess, size_t index, _Outptr_ OrtTypeInfo** type_info)NO_EXCEPTION;

  /**
   * \param out  should be freed by OrtReleaseTypeInfo after use
   */
  OrtStatus*(ORT_API_CALL* SessionGetOutputTypeInfo)(_In_ const OrtSession* sess, size_t index, _Outptr_ OrtTypeInfo** type_info)NO_EXCEPTION;

  /**
 * \param out  should be freed by OrtReleaseTypeInfo after use
 */
  OrtStatus*(ORT_API_CALL* SessionGetOverridableInitializerTypeInfo)(_In_ const OrtSession* sess, size_t index, _Outptr_ OrtTypeInfo** type_info)NO_EXCEPTION;

  /**
   * \param value  is set to a null terminated string allocated using 'allocator'. The caller is responsible in freeing it.
   */
  OrtStatus*(ORT_API_CALL* SessionGetInputName)(_In_ const OrtSession* sess, size_t index,
                                                _Inout_ OrtAllocator* allocator, _Outptr_ char** value)NO_EXCEPTION;
  OrtStatus*(ORT_API_CALL* SessionGetOutputName)(_In_ const OrtSession* sess, size_t index,
                                                 _Inout_ OrtAllocator* allocator, _Outptr_ char** value)NO_EXCEPTION;
  OrtStatus*(ORT_API_CALL* SessionGetOverridableInitializerName)(_In_ const OrtSession* sess, size_t index,
                                                                 _Inout_ OrtAllocator* allocator, _Outptr_ char** value)NO_EXCEPTION;

  /**
   * \return A pointer to the newly created object. The pointer should be freed by OrtReleaseRunOptions after use
   */
  OrtStatus*(ORT_API_CALL* CreateRunOptions)(_Outptr_ OrtRunOptions** out)NO_EXCEPTION;

  OrtStatus*(ORT_API_CALL* RunOptionsSetRunLogVerbosityLevel)(_Inout_ OrtRunOptions* options, int value)NO_EXCEPTION;
  OrtStatus*(ORT_API_CALL* RunOptionsSetRunLogSeverityLevel)(_Inout_ OrtRunOptions* options, int value)NO_EXCEPTION;
  OrtStatus*(ORT_API_CALL* RunOptionsSetRunTag)(_In_ OrtRunOptions*, _In_ const char* run_tag)NO_EXCEPTION;

  OrtStatus*(ORT_API_CALL* RunOptionsGetRunLogVerbosityLevel)(_In_ const OrtRunOptions* options, _Out_ int* out)NO_EXCEPTION;
  OrtStatus*(ORT_API_CALL* RunOptionsGetRunLogSeverityLevel)(_In_ const OrtRunOptions* options, _Out_ int* out)NO_EXCEPTION;
  OrtStatus*(ORT_API_CALL* RunOptionsGetRunTag)(_In_ const OrtRunOptions*, _Out_ const char** out)NO_EXCEPTION;

  // Set a flag so that ALL incomplete OrtRun calls that are using this instance of OrtRunOptions
  // will exit as soon as possible.
  OrtStatus*(ORT_API_CALL* RunOptionsSetTerminate)(_Inout_ OrtRunOptions* options)NO_EXCEPTION;
  // Unset the terminate flag to enable this OrtRunOptions instance being used in new OrtRun calls.
  OrtStatus*(ORT_API_CALL* RunOptionsUnsetTerminate)(_Inout_ OrtRunOptions* options)NO_EXCEPTION;

  /**
   * Create a tensor from an allocator. OrtReleaseValue will also release the buffer inside the output value
   * \param out Should be freed by calling OrtReleaseValue
   * \param type must be one of TENSOR_ELEMENT_DATA_TYPE_xxxx
   */
  OrtStatus*(ORT_API_CALL* CreateTensorAsOrtValue)(_Inout_ OrtAllocator* allocator,
                                                   _In_ const int64_t* shape, size_t shape_len, ONNXTensorElementDataType type,
                                                   _Outptr_ OrtValue** out)NO_EXCEPTION;

  /**
   * Create a tensor with user's buffer. You can fill the buffer either before calling this function or after.
   * p_data is owned by caller. OrtReleaseValue won't release p_data.
   * \param out Should be freed by calling OrtReleaseValue
   */
  OrtStatus*(ORT_API_CALL* CreateTensorWithDataAsOrtValue)(_In_ const OrtMemoryInfo* info,
                                                           _Inout_ void* p_data, size_t p_data_len, _In_ const int64_t* shape, size_t shape_len,
                                                           ONNXTensorElementDataType type, _Outptr_ OrtValue** out)NO_EXCEPTION;

  /**
   * \Sets *out to 1 iff an OrtValue is a tensor, 0 otherwise
   */
  OrtStatus*(ORT_API_CALL* IsTensor)(_In_ const OrtValue* value, _Out_ int* out)NO_EXCEPTION;

  // This function doesn't work with string tensor
  // this is a no-copy method whose pointer is only valid until the backing OrtValue is free'd.
  OrtStatus*(ORT_API_CALL* GetTensorMutableData)(_Inout_ OrtValue* value, _Outptr_ void** out)NO_EXCEPTION;

  /**
	 * \param value A tensor created from OrtCreateTensor... function.
	 * \param s each A string array. Each string in this array must be null terminated.
	 * \param s_len length of s
	 */
  OrtStatus*(ORT_API_CALL* FillStringTensor)(_Inout_ OrtValue* value, _In_ const char* const* s, size_t s_len)NO_EXCEPTION;

  /**
	 * \param value A tensor created from OrtCreateTensor... function.
	 * \param len total data length, not including the trailing '\0' chars.
	 */
  OrtStatus*(ORT_API_CALL* GetStringTensorDataLength)(_In_ const OrtValue* value, _Out_ size_t* len)NO_EXCEPTION;

  /**
	 * \param s string contents. Each string is NOT null-terminated.
	 * \param value A tensor created from OrtCreateTensor... function.
	 * \param s_len total data length, get it from OrtGetStringTensorDataLength
	 */
  OrtStatus*(ORT_API_CALL* GetStringTensorContent)(_In_ const OrtValue* value, _Out_ void* s, size_t s_len,
                                                   _Out_ size_t* offsets, size_t offsets_len)NO_EXCEPTION;

  /**
	 * Don't free the 'out' value
	 */
  OrtStatus*(ORT_API_CALL* CastTypeInfoToTensorInfo)(_In_ const OrtTypeInfo*, _Out_ const OrtTensorTypeAndShapeInfo** out)NO_EXCEPTION;

  /**
	 * Return OnnxType from OrtTypeInfo
	 */
  OrtStatus*(ORT_API_CALL* GetOnnxTypeFromTypeInfo)(_In_ const OrtTypeInfo*, _Out_ enum ONNXType* out)NO_EXCEPTION;

  /**
	 * The 'out' value should be released by calling OrtReleaseTensorTypeAndShapeInfo
	 */
  OrtStatus*(ORT_API_CALL* CreateTensorTypeAndShapeInfo)(_Outptr_ OrtTensorTypeAndShapeInfo** out)NO_EXCEPTION;

  OrtStatus*(ORT_API_CALL* SetTensorElementType)(_Inout_ OrtTensorTypeAndShapeInfo*, enum ONNXTensorElementDataType type)NO_EXCEPTION;

  /**
 * \param info Created from OrtCreateTensorTypeAndShapeInfo() function
 * \param dim_values An array with length of `dim_count`. Its elements can contain negative values.
 * \param dim_count length of dim_values
 */
  OrtStatus*(ORT_API_CALL* SetDimensions)(OrtTensorTypeAndShapeInfo* info, _In_ const int64_t* dim_values, size_t dim_count)NO_EXCEPTION;

  OrtStatus*(ORT_API_CALL* GetTensorElementType)(_In_ const OrtTensorTypeAndShapeInfo*, _Out_ enum ONNXTensorElementDataType* out)NO_EXCEPTION;
  OrtStatus*(ORT_API_CALL* GetDimensionsCount)(_In_ const OrtTensorTypeAndShapeInfo* info, _Out_ size_t* out)NO_EXCEPTION;
  OrtStatus*(ORT_API_CALL* GetDimensions)(_In_ const OrtTensorTypeAndShapeInfo* info, _Out_ int64_t* dim_values, size_t dim_values_length)NO_EXCEPTION;
  OrtStatus*(ORT_API_CALL* GetSymbolicDimensions)(_In_ const OrtTensorTypeAndShapeInfo* info, _Out_ const char** dim_params, size_t dim_params_length)NO_EXCEPTION;

  /**
 * Return the number of elements specified by the tensor shape.
 * Return a negative value if unknown (i.e., any dimension is negative.)
 * e.g.
 * [] -> 1
 * [1,3,4] -> 12
 * [2,0,4] -> 0
 * [-1,3,4] -> -1
 */
  OrtStatus*(ORT_API_CALL* GetTensorShapeElementCount)(_In_ const OrtTensorTypeAndShapeInfo* info, _Out_ size_t* out)NO_EXCEPTION;

  /**
 * \param out Should be freed by OrtReleaseTensorTypeAndShapeInfo after use
 */
  OrtStatus*(ORT_API_CALL* GetTensorTypeAndShape)(_In_ const OrtValue* value, _Outptr_ OrtTensorTypeAndShapeInfo** out)NO_EXCEPTION;

  /**
 * Get the type information of an OrtValue
 * \param value
 * \param out The returned value should be freed by OrtReleaseTypeInfo after use
 */
  OrtStatus*(ORT_API_CALL* GetTypeInfo)(_In_ const OrtValue* value, _Outptr_ OrtTypeInfo** out)NO_EXCEPTION;

  OrtStatus*(ORT_API_CALL* GetValueType)(_In_ const OrtValue* value, _Out_ enum ONNXType* out)NO_EXCEPTION;

  OrtStatus*(ORT_API_CALL* CreateMemoryInfo)(_In_ const char* name1, enum OrtAllocatorType type, int id1, enum OrtMemType mem_type1, _Outptr_ OrtMemoryInfo** out)NO_EXCEPTION;

  /**
 * Convenience function for special case of CreateMemoryInfo, for the CPU allocator. Uses name = "Cpu" and id = 0.
 */
  OrtStatus*(ORT_API_CALL* CreateCpuMemoryInfo)(enum OrtAllocatorType type, enum OrtMemType mem_type1, _Outptr_ OrtMemoryInfo** out)NO_EXCEPTION
      ORT_ALL_ARGS_NONNULL;

  /**
 * Test if two memory info are equal
 * \Sets 'out' to 0 if equal, -1 if not equal
 */
  OrtStatus*(ORT_API_CALL* CompareMemoryInfo)(_In_ const OrtMemoryInfo* info1, _In_ const OrtMemoryInfo* info2, _Out_ int* out)NO_EXCEPTION
      ORT_ALL_ARGS_NONNULL;

  /**
 * Do not free the returned value
 */
  OrtStatus*(ORT_API_CALL* MemoryInfoGetName)(_In_ const OrtMemoryInfo* ptr, _Out_ const char** out)NO_EXCEPTION;
  OrtStatus*(ORT_API_CALL* MemoryInfoGetId)(_In_ const OrtMemoryInfo* ptr, _Out_ int* out)NO_EXCEPTION;
  OrtStatus*(ORT_API_CALL* MemoryInfoGetMemType)(_In_ const OrtMemoryInfo* ptr, _Out_ OrtMemType* out)NO_EXCEPTION;
  OrtStatus*(ORT_API_CALL* MemoryInfoGetType)(_In_ const OrtMemoryInfo* ptr, _Out_ OrtAllocatorType* out)NO_EXCEPTION;

  OrtStatus*(ORT_API_CALL* AllocatorAlloc)(_Inout_ OrtAllocator* ptr, size_t size, _Outptr_ void** out)NO_EXCEPTION;
  OrtStatus*(ORT_API_CALL* AllocatorFree)(_Inout_ OrtAllocator* ptr, void* p)NO_EXCEPTION;
  OrtStatus*(ORT_API_CALL* AllocatorGetInfo)(_In_ const OrtAllocator* ptr, _Out_ const OrtMemoryInfo** out)NO_EXCEPTION;

  // The returned pointer doesn't have to be freed.
  // Always returns the same instance on every invocation.
  OrtStatus*(ORT_API_CALL* GetAllocatorWithDefaultOptions)(_Outptr_ OrtAllocator** out)NO_EXCEPTION;

  // Override symbolic dimensions with actual values if known at session initialization time to enable
  // optimizations that can take advantage of fixed values (such as memory planning, etc)
  OrtStatus*(ORT_API_CALL* AddFreeDimensionOverride)(_Inout_ OrtSessionOptions* options,
                                                     _In_ const char* symbolic_dim, _In_ int64_t dim_override)NO_EXCEPTION;

  /**
   * APIs to support non-tensor types - map and sequence.
   * Currently only the following types are supported
   * Note: the following types should be kept in sync with data_types.h
   * Map types
   * =========
   * std::map<std::string, std::string>
   * std::map<std::string, int64_t>
   * std::map<std::string, float>
   * std::map<std::string, double>
   * std::map<int64_t, std::string>
   * std::map<int64_t, int64_t>
   * std::map<int64_t, float>
   * std::map<int64_t, double>
   * 
   * Sequence types
   * ==============
   * std::vector<std::string>
   * std::vector<int64_t>
   * std::vector<float>
   * std::vector<double>
   * std::vector<std::map<std::string, float>>
   * std::vector<std::map<int64_t, float>
   */

  /**
   * If input OrtValue represents a map, you need to retrieve the keys and values
   * separately. Use index=0 to retrieve keys and index=1 to retrieve values.
   * If input OrtValue represents a sequence, use index to retrieve the index'th element
   * of the sequence.
   */
  OrtStatus*(ORT_API_CALL* GetValue)(_In_ const OrtValue* value, int index, _Inout_ OrtAllocator* allocator, _Outptr_ OrtValue** out)NO_EXCEPTION;

  /**
   * Returns 2 for type map and N for sequence where N is the number of elements
   * in the sequence.
   */
  OrtStatus*(ORT_API_CALL* GetValueCount)(_In_ const OrtValue* value, _Out_ size_t* out)NO_EXCEPTION;

  /**
   * To construct a map, use num_values = 2 and 'in' should be an arrary of 2 OrtValues
   * representing keys and values.
   * To construct a sequence, use num_values = N where N is the number of the elements in the
   * sequence. 'in' should be an arrary of N OrtValues.
   * \value_type should be either map or sequence.
   */
  OrtStatus*(ORT_API_CALL* CreateValue)(_In_ const OrtValue* const* in, size_t num_values, enum ONNXType value_type,
                                        _Outptr_ OrtValue** out)NO_EXCEPTION;

  /**
	 * Construct OrtValue that contains a value of non-standard type created for
	 * experiments or while awaiting standardization. OrtValue in this case would contain
	 * an internal representation of the Opaque type. Opaque types are distinguished between
	 * each other by two strings 1) domain and 2) type name. The combination of the two
	 * must be unique, so the type representation is properly identified internally. The combination
	 * must be properly registered from within ORT at both compile/run time or by another API.
	 *
	 * To construct the OrtValue pass domain and type names, also a pointer to a data container
	 * the type of which must be know to both ORT and the client program. That data container may or may
	 * not match the internal representation of the Opaque type. The sizeof(data_container) is passed for
	 * verification purposes.
	 *
	 * \domain_name - domain name for the Opaque type, null terminated.
	 * \type_name   - type name for the Opaque type, null terminated.
	 * \data_contianer - data to populate OrtValue
	 * \data_container_size - sizeof() of the data container. Must match the sizeof() of the expected
	 *                    data_container size internally.
	 */
  OrtStatus*(ORT_API_CALL* CreateOpaqueValue)(_In_ const char* domain_name, _In_ const char* type_name,
                                              _In_ const void* data_container, size_t data_container_size, _Outptr_ OrtValue** out)NO_EXCEPTION;

  /**
	 * Fetch data from an OrtValue that contains a value of non-standard type created for
	 * experiments or while awaiting standardization.
	 * \domain_name - domain name for the Opaque type, null terminated.
	 * \type_name   - type name for the Opaque type, null terminated.
	 * \data_contianer - data to populate OrtValue
	 * \data_container_size - sizeof() of the data container. Must match the sizeof() of the expected
	 *                    data_container size internally.
	 */

  OrtStatus*(ORT_API_CALL* GetOpaqueValue)(_In_ const char* domain_name, _In_ const char* type_name,
                                           _In_ const OrtValue* in, _Out_ void* data_container, size_t data_container_size)NO_EXCEPTION;

  OrtStatus*(ORT_API_CALL* KernelInfoGetAttribute_float)(_In_ const OrtKernelInfo* info, _In_ const char* name, _Out_ float* out)NO_EXCEPTION;
  OrtStatus*(ORT_API_CALL* KernelInfoGetAttribute_int64)(_In_ const OrtKernelInfo* info, _In_ const char* name, _Out_ int64_t* out)NO_EXCEPTION;
  OrtStatus*(ORT_API_CALL* KernelInfoGetAttribute_string)(_In_ const OrtKernelInfo* info, _In_ const char* name, _Out_ char* out, _Inout_ size_t* size)NO_EXCEPTION;

  OrtStatus*(ORT_API_CALL* KernelContext_GetInputCount)(_In_ const OrtKernelContext* context, _Out_ size_t* out)NO_EXCEPTION;
  OrtStatus*(ORT_API_CALL* KernelContext_GetOutputCount)(_In_ const OrtKernelContext* context, _Out_ size_t* out)NO_EXCEPTION;
  OrtStatus*(ORT_API_CALL* KernelContext_GetInput)(_In_ const OrtKernelContext* context, _In_ size_t index, _Out_ const OrtValue** out)NO_EXCEPTION;
  OrtStatus*(ORT_API_CALL* KernelContext_GetOutput)(_Inout_ OrtKernelContext* context, _In_ size_t index, _In_ const int64_t* dim_values, size_t dim_count, _Outptr_ OrtValue** out)NO_EXCEPTION;

  ORT_CLASS_RELEASE(Env);
  ORT_CLASS_RELEASE(Status);  // nullptr for Status* indicates success
  ORT_CLASS_RELEASE(MemoryInfo);
  ORT_CLASS_RELEASE(Session);  //Don't call OrtReleaseSession from Dllmain (because session owns a thread pool)
  ORT_CLASS_RELEASE(Value);
  ORT_CLASS_RELEASE(RunOptions);
  ORT_CLASS_RELEASE(TypeInfo);
  ORT_CLASS_RELEASE(TensorTypeAndShapeInfo);
  ORT_CLASS_RELEASE(SessionOptions);
  ORT_CLASS_RELEASE(CustomOpDomain);
};

/*
 * Steps to use a custom op:
 *   1 Create an OrtCustomOpDomain with the domain name used by the custom ops
 *   2 Create an OrtCustomOp structure for each op and add them to the domain
 *   3 Call OrtAddCustomOpDomain to add the custom domain of ops to the session options
*/
#define OrtCustomOpApi OrtApi

/*
 * The OrtCustomOp structure defines a custom op's schema and its kernel callbacks. The callbacks are filled in by
 * the implementor of the custom op.
*/
struct OrtCustomOp {
  uint32_t version;  // Initialize to ORT_API_VERSION

  // This callback creates the kernel, which is a user defined parameter that is passed to the Kernel* callbacks below.
  void*(ORT_API_CALL* CreateKernel)(_In_ struct OrtCustomOp* op, _In_ const OrtApi* api, _In_ const OrtKernelInfo* info);

  // Returns the name of the op
  const char*(ORT_API_CALL* GetName)(_In_ struct OrtCustomOp* op);

  // Returns the type of the execution provider, return nullptr to use CPU execution provider
  const char*(ORT_API_CALL* GetExecutionProviderType)(_In_ struct OrtCustomOp* op);

  // Returns the count and types of the input & output tensors
  ONNXTensorElementDataType(ORT_API_CALL* GetInputType)(_In_ struct OrtCustomOp* op, _In_ size_t index);
  size_t(ORT_API_CALL* GetInputTypeCount)(_In_ struct OrtCustomOp* op);
  ONNXTensorElementDataType(ORT_API_CALL* GetOutputType)(_In_ struct OrtCustomOp* op, _In_ size_t index);
  size_t(ORT_API_CALL* GetOutputTypeCount)(_In_ struct OrtCustomOp* op);

  // Op kernel callbacks
  void(ORT_API_CALL* KernelCompute)(_In_ void* op_kernel, _In_ OrtKernelContext* context);
  void(ORT_API_CALL* KernelDestroy)(_In_ void* op_kernel);
};

/*
 * END EXPERIMENTAL
*/

#ifdef __cplusplus
}
#endif<|MERGE_RESOLUTION|>--- conflicted
+++ resolved
@@ -171,13 +171,8 @@
     const char* message);
 
 // Set Graph optimization level.
-<<<<<<< HEAD
-// Please refer to https://github.com/microsoft/onnxruntime/blob/master/docs/ONNX_Runtime_Perf_Tuning.md for detailed 
-// explanation of each level.
-=======
 // Refer https://github.com/microsoft/onnxruntime/blob/master/docs/ONNX_Runtime_Graph_Optimizations.md
 // for in-depth undersrtanding of Graph Optimizations in ORT
->>>>>>> 90b6ff92
 typedef enum GraphOptimizationLevel {
   ORT_DISABLE_ALL = 0,
   ORT_ENABLE_BASIC = 1,
