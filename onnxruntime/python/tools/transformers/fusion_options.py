# -------------------------------------------------------------------------
# Copyright (c) Microsoft Corporation.  All rights reserved.
# Licensed under the MIT License.
# --------------------------------------------------------------------------
from argparse import ArgumentParser


class AttentionMaskFormat:
    MaskIndexEnd = 0
    MaskIndexEndAndStart = 1
    AttentionMask = 2
    NoMask = 3


class FusionOptions:
    """Options of fusion in graph optimization"""

    def __init__(self, model_type):
        self.enable_gelu = True
        self.enable_layer_norm = True
        self.enable_attention = True
        self.enable_skip_layer_norm = True
        self.enable_embed_layer_norm = True
        self.enable_bias_skip_layer_norm = True
        self.enable_bias_gelu = True
        self.enable_gelu_approximation = False
<<<<<<< HEAD
        self.enable_gemm_gelu = True
=======
        self.enable_qordered_matmul = True
>>>>>>> 9a44a696

        self.enable_shape_inference = True

        self.attention_mask_format = AttentionMaskFormat.AttentionMask

        if model_type == "gpt2":
            self.enable_skip_layer_norm = False

    def use_raw_attention_mask(self, use_raw_mask=True):
        if use_raw_mask:
            self.attention_mask_format = AttentionMaskFormat.AttentionMask
        else:
            self.attention_mask_format = AttentionMaskFormat.MaskIndexEnd

    def disable_attention_mask(self):
        self.attention_mask_format = AttentionMaskFormat.NoMask

    @staticmethod
    def parse(args):
        options = FusionOptions(args.model_type)
        if args.disable_gelu:
            options.enable_gelu = False
        if args.disable_layer_norm:
            options.enable_layer_norm = False
        if args.disable_attention:
            options.enable_attention = False
        if args.disable_skip_layer_norm:
            options.enable_skip_layer_norm = False
        if args.disable_embed_layer_norm:
            options.enable_embed_layer_norm = False
        if args.disable_bias_skip_layer_norm:
            options.enable_bias_skip_layer_norm = False
        if args.disable_bias_gelu:
            options.enable_bias_gelu = False
        if args.enable_gelu_approximation:
            options.enable_gelu_approximation = True
        if args.disable_gemm_gelu:
            options.enable_gemm_gelu = False
        if args.disable_shape_inference:
            options.enable_shape_inference = False
        if args.use_mask_index:
            options.use_raw_attention_mask(False)
        if args.no_attention_mask:
            options.disable_attention_mask()
        return options

    @staticmethod
    def add_arguments(parser: ArgumentParser):
        parser.add_argument(
            "--disable_attention",
            required=False,
            action="store_true",
            help="disable Attention fusion",
        )
        parser.set_defaults(disable_attention=False)

        parser.add_argument(
            "--disable_skip_layer_norm",
            required=False,
            action="store_true",
            help="disable SkipLayerNormalization fusion",
        )
        parser.set_defaults(disable_skip_layer_norm=False)

        parser.add_argument(
            "--disable_embed_layer_norm",
            required=False,
            action="store_true",
            help="disable EmbedLayerNormalization fusion",
        )
        parser.set_defaults(disable_embed_layer_norm=False)

        parser.add_argument(
            "--disable_bias_skip_layer_norm",
            required=False,
            action="store_true",
            help="disable Add Bias and SkipLayerNormalization fusion",
        )
        parser.set_defaults(disable_bias_skip_layer_norm=False)

        parser.add_argument(
            "--disable_bias_gelu",
            required=False,
            action="store_true",
            help="disable Add Bias and Gelu/FastGelu fusion",
        )
        parser.set_defaults(disable_bias_gelu=False)

        parser.add_argument(
            "--disable_gemm_gelu",
            required=False,
            action="store_true",
            help="disable Matmul, Gelu/BiasGelu fusion",
        )
        parser.set_defaults(disable_matmul_bias_gelu=False)

        parser.add_argument(
            "--disable_layer_norm",
            required=False,
            action="store_true",
            help="disable LayerNormalization fusion",
        )
        parser.set_defaults(disable_layer_norm=False)

        parser.add_argument(
            "--disable_gelu",
            required=False,
            action="store_true",
            help="disable Gelu fusion",
        )
        parser.set_defaults(disable_gelu=False)

        parser.add_argument(
            "--enable_gelu_approximation",
            required=False,
            action="store_true",
            help="enable Gelu/BiasGelu to FastGelu conversion",
        )
        parser.set_defaults(enable_gelu_approximation=False)

        parser.add_argument(
            "--disable_shape_inference",
            required=False,
            action="store_true",
            help="disable symbolic shape inference",
        )
        parser.set_defaults(disable_shape_inference=False)

        parser.add_argument(
            "--use_mask_index",
            required=False,
            action="store_true",
            help="use mask index instead of raw attention mask in attention operator",
        )
        parser.set_defaults(use_mask_index=False)

        parser.add_argument(
            "--no_attention_mask",
            required=False,
            action="store_true",
            help="no attention mask. Only works for model_type=bert",
        )
        parser.set_defaults(no_attention_mask=False)<|MERGE_RESOLUTION|>--- conflicted
+++ resolved
@@ -24,11 +24,8 @@
         self.enable_bias_skip_layer_norm = True
         self.enable_bias_gelu = True
         self.enable_gelu_approximation = False
-<<<<<<< HEAD
         self.enable_gemm_gelu = True
-=======
         self.enable_qordered_matmul = True
->>>>>>> 9a44a696
 
         self.enable_shape_inference = True
 
