--- conflicted
+++ resolved
@@ -64,22 +64,8 @@
         prefix = self._new_node_name_prefix
 
         if self._new_node_name_suffix is None:
-<<<<<<< HEAD
-            suffix: int = 0
-
-            for node in self.model.nodes():
-                if node.name and node.name.startswith(prefix):
-                    try:
-                        index = int(node.name[len(prefix) :])
-                        suffix = max(index + 1, suffix)
-                    except ValueError:
-                        continue
-
-            self._new_node_name_suffix = suffix
-=======
             largest_suffix: int = self.model.get_largest_node_name_suffix(prefix)
             self._new_node_name_suffix = largest_suffix + 1
->>>>>>> f2dc725b
 
         new_name = f"{prefix}{self._new_node_name_suffix!s}"
         self._new_node_name_suffix += 1
