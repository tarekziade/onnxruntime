// Copyright (c) Microsoft Corporation. All rights reserved.
// Licensed under the MIT License.

#include "core/framework/compute_capability.h"
#include "core/graph/model.h"
#include "core/graph/onnx_protobuf.h"
#include "core/mlas/inc/mlas.h"
#include "core/optimizer/qdq_transformer/qdq_final_cleanup.h"
#include "core/optimizer/qdq_transformer/selectors_actions/qdq_selectors.h"
#include "core/optimizer/qdq_transformer/selectors_actions/qdq_selector_action_transformer.h"
#include "core/optimizer/qdq_transformer/selectors_actions/shared/utils.h"
#include "core/optimizer/utils.h"
#include "core/providers/partitioning_utils.h"
#include "core/session/onnxruntime_session_options_config_keys.h"
#include "core/session/environment.h"
#include "core/session/inference_session.h"

#include "test/compare_ortvalue.h"
#include "test/test_environment.h"
#include "test/framework/test_utils.h"
#include "test/util/include/asserts.h"
#include "test/util/include/inference_session_wrapper.h"

#include "gtest/gtest.h"
#include "graph_transform_test_builder.h"

#include "qdq_test_utils.h"

#if defined(_MSC_VER)
#pragma warning(disable : 4127)
#endif  // #if defined(_MSC_VER)

#ifdef USE_NNAPI
#include "core/providers/shared/node_unit/node_unit.h"
#endif  // #ifdef USE_NNAPI

namespace onnxruntime {
namespace test {

#if !defined(DISABLE_CONTRIB_OPS)

template <typename InputType, typename WeightType, typename BiasType, typename OutputType>
void QDQTransformerConvTests() {
  auto test_case = [&](const std::vector<int64_t>& input_shape, const std::vector<int64_t>& weights_shape) {
    auto check_graph = [&](InferenceSessionWrapper& session) {
      auto op_to_count = CountOpsInGraph(session.GetGraph());
      if constexpr (std::is_same<InputType, OutputType>::value &&
                    std::is_same<BiasType, int32_t>::value &&
                    (std::is_same<InputType, uint8_t>::value ||
                     QDQIsInt8Allowed() && std::is_same<WeightType, int8_t>::value)) {
        EXPECT_EQ(op_to_count["QLinearConv"], 1);
        EXPECT_EQ(op_to_count["QuantizeLinear"], 1);
        EXPECT_EQ(op_to_count["DequantizeLinear"], 1);
      } else {
        EXPECT_EQ(op_to_count["Conv"], 1);
        EXPECT_EQ(op_to_count["QLinearConv"], 0);
        EXPECT_EQ(op_to_count["QuantizeLinear"], 2);
        EXPECT_EQ(op_to_count["DequantizeLinear"], 4);
      }
    };

    TransformerTester(BuildQDQConvTestCase<InputType, WeightType, BiasType, OutputType>(input_shape, weights_shape),
                      check_graph,
                      TransformerLevel::Level1,
                      TransformerLevel::Level2,
                      12 /*opset_version*/,
                      0.01 /*per_sample_tolerance*/,
                      0.01 /*relative_per_sample_tolerance*/,
                      std::make_unique<QDQSelectorActionTransformer>(QDQIsInt8Allowed()));
    TransformerTester(BuildQDQConvTestCase<InputType, WeightType, BiasType, OutputType>(input_shape, weights_shape),
                      check_graph,
                      TransformerLevel::Level1,
                      TransformerLevel::Level2,
                      18 /*opset_version*/,
                      0.01 /*per_sample_tolerance*/,
                      0.01 /*relative_per_sample_tolerance*/,
                      std::make_unique<QDQSelectorActionTransformer>(QDQIsInt8Allowed()));
    TransformerTester(BuildQDQConvTestCase<InputType, WeightType, BiasType, OutputType>(input_shape, weights_shape),
                      check_graph,
                      TransformerLevel::Level1,
                      TransformerLevel::Level2,
                      19 /*opset_version*/,
                      0.01 /*per_sample_tolerance*/,
                      0.01 /*relative_per_sample_tolerance*/,
                      std::make_unique<QDQSelectorActionTransformer>(QDQIsInt8Allowed()));
  };

  test_case({1, 12, 37}, {32, 12, 5});
  test_case({1, 12, 37}, {32, 12, 5});
  test_case({1, 23, 13, 13}, {30, 23, 3, 3});
  test_case({1, 23, 13, 13}, {30, 23, 3, 3});
  test_case({1, 22, 11, 13, 15}, {30, 22, 5, 3, 3});
  test_case({1, 22, 11, 13, 15}, {30, 22, 5, 3, 3});
}

TEST(QDQTransformerTests, Conv_U8X8U8) {
  QDQTransformerConvTests<uint8_t, uint8_t, int32_t, uint8_t>();
  QDQTransformerConvTests<uint8_t, int8_t, int32_t, uint8_t>();
}

TEST(QDQTransformerTests, Conv_U8X8U8_Bias_Not_i32) {
  // bias not int32_t
  QDQTransformerConvTests<uint8_t, uint8_t, int8_t, uint8_t>();
  QDQTransformerConvTests<uint8_t, int8_t, uint8_t, uint8_t>();
}

TEST(QDQTransformerTests, Conv_U8X8S8) {
  // output not uint8_t
  QDQTransformerConvTests<uint8_t, uint8_t, int32_t, int8_t>();
  QDQTransformerConvTests<uint8_t, int8_t, int32_t, int8_t>();
}

TEST(QDQTransformerTests, Conv_S8X8U8) {
  // input not uint8_t
  QDQTransformerConvTests<int8_t, uint8_t, int32_t, uint8_t>();
  QDQTransformerConvTests<int8_t, int8_t, int32_t, uint8_t>();
}

TEST(QDQTransformerTests, Conv_S8X8S8) {
  // input not uint8_t and output not uint8_t
  QDQTransformerConvTests<int8_t, uint8_t, int32_t, int8_t>();
  QDQTransformerConvTests<int8_t, int8_t, int32_t, int8_t>();
}

TEST(QDQTransformerTests, ConvMaxPoolReshape_UInt8) {
  auto test_case = [&](const std::vector<int64_t>& input_shape, const std::vector<int64_t>& weights_shape, int opset_version) {
    auto build_test_case = [&](ModelTestBuilder& builder) {
      auto* input_arg = builder.MakeInput<float>(input_shape, -1.f, 1.f);
      auto* output_arg = builder.MakeOutput();
      auto* weight = builder.MakeInitializer<uint8_t>(weights_shape, 0, 255);

      // add QDQ + Conv
      auto* dq_w_output = builder.MakeIntermediate();
      auto* conv_output = builder.MakeIntermediate();
      auto* dq_conv_output = AddQDQNodePair<uint8_t>(builder, input_arg, .004f, 129);
      builder.AddDequantizeLinearNode<uint8_t>(weight, .003f, 118, dq_w_output);
      builder.AddConvNode(dq_conv_output, dq_w_output, conv_output);

      // add QDQ + MaxPool
      auto* dq_maxpool_output = AddQDQNodePair<uint8_t>(builder, conv_output, .0039f, 135);
      auto* maxpool_output = builder.MakeIntermediate();
      Node& pool_node = builder.AddNode("MaxPool", {dq_maxpool_output}, {maxpool_output});
      std::vector<int64_t> pads((weights_shape.size() - 2) * 2, 1);
      pool_node.AddAttribute("pads", pads);
      std::vector<int64_t> kernel_shape(weights_shape.size() - 2, 3);
      pool_node.AddAttribute("kernel_shape", kernel_shape);

      // add QDQ + Reshape
      auto* dq_reshape_output = AddQDQNodePair<uint8_t>(builder, maxpool_output, .0039f, 135);
      auto* reshape_shape = builder.Make1DInitializer<int64_t>({-1});
      auto* reshape_output = builder.MakeIntermediate();
      builder.AddNode("Reshape", {dq_reshape_output, reshape_shape}, {reshape_output});

      // add Q
      builder.AddQuantizeLinearNode<uint8_t>(reshape_output, .0039f, 135, output_arg);
    };

    auto check_graph = [&](InferenceSessionWrapper& session) {
      auto op_to_count = CountOpsInGraph(session.GetGraph());
      EXPECT_EQ(op_to_count["QLinearConv"], 1);
      EXPECT_EQ(op_to_count["MaxPool"], 1);
      EXPECT_EQ(op_to_count["Reshape"], 1);
      EXPECT_EQ(op_to_count["QuantizeLinear"], opset_version < 12 ? 2 : 1);
      EXPECT_EQ(op_to_count["DequantizeLinear"], opset_version < 12 ? 1 : 0);
    };

    TransformerTester(build_test_case,
                      check_graph,
                      TransformerLevel::Level1,
                      TransformerLevel::Level2,
                      opset_version);
  };

  test_case({1, 12, 37}, {32, 12, 5}, 11);
  test_case({1, 12, 37}, {32, 12, 5}, 12);
  test_case({1, 12, 37}, {32, 12, 5}, 18);
  test_case({1, 12, 37}, {32, 12, 5}, 19);

  test_case({1, 23, 13, 13}, {30, 23, 3, 3}, 11);
  test_case({1, 23, 13, 13}, {30, 23, 3, 3}, 12);
  test_case({1, 23, 13, 13}, {30, 23, 3, 3}, 18);
  test_case({1, 23, 13, 13}, {30, 23, 3, 3}, 19);

  test_case({1, 22, 11, 13, 15}, {30, 22, 5, 3, 3}, 11);
  test_case({1, 22, 11, 13, 15}, {30, 22, 5, 3, 3}, 12);
  test_case({1, 22, 11, 13, 15}, {30, 22, 5, 3, 3}, 18);
  test_case({1, 22, 11, 13, 15}, {30, 22, 5, 3, 3}, 19);
}

TEST(QDQTransformerTests, ConvMaxPoolReshape_Int8) {
  auto test_case = [&](const std::vector<int64_t>& input_shape, const std::vector<int64_t>& weights_shape) {
    auto build_test_case = [&](ModelTestBuilder& builder) {
      auto* input_arg = builder.MakeInput<float>(input_shape, -1.f, 1.f);
      auto* output_arg = builder.MakeOutput();
      auto* weight = builder.MakeInitializer<int8_t>(weights_shape, -64, 64);

      // add QDQ + Conv
      auto* dq_w_output = builder.MakeIntermediate();
      auto* conv_output = builder.MakeIntermediate();
      auto* dq_conv_output = AddQDQNodePair<int8_t>(builder, input_arg, .004f, 1);
      builder.AddDequantizeLinearNode<int8_t>(weight, .003f, -10, dq_w_output);
      builder.AddConvNode(dq_conv_output, dq_w_output, conv_output);

      // add QDQ + MaxPool
      auto* dq_maxpool_output = AddQDQNodePair<int8_t>(builder, conv_output, .0039f, 7);
      auto* maxpool_output = builder.MakeIntermediate();
      Node& pool_node = builder.AddNode("MaxPool", {dq_maxpool_output}, {maxpool_output});
      std::vector<int64_t> pads((weights_shape.size() - 2) * 2, 1);
      pool_node.AddAttribute("pads", pads);
      std::vector<int64_t> kernel_shape(weights_shape.size() - 2, 3);
      pool_node.AddAttribute("kernel_shape", kernel_shape);

      // add QDQ + Reshape
      auto* dq_reshape_output = AddQDQNodePair<int8_t>(builder, maxpool_output, .0039f, 7);
      auto* reshape_shape = builder.Make1DInitializer<int64_t>({-1});
      auto* reshape_output = builder.MakeIntermediate();
      builder.AddNode("Reshape", {dq_reshape_output, reshape_shape}, {reshape_output});

      // add Q
      if constexpr (QDQIsInt8Allowed()) {
        builder.AddQuantizeLinearNode<int8_t>(reshape_output, .0039f, 7, output_arg);
      } else {
        builder.AddQuantizeLinearNode<uint8_t>(reshape_output, .0039f, 135, output_arg);
      }
    };

    auto check_graph = [&](InferenceSessionWrapper& session) {
      const std::vector<std::string> expected_op_types_in_order{
          "QuantizeLinear",
          "QLinearConv",
          "MaxPool",
          "Reshape"};
      const auto op_types_in_order = GetNodeOpTypesInTopologicalOrder(session.GetGraph());
      EXPECT_EQ(op_types_in_order, expected_op_types_in_order);
    };

    TransformerTester(build_test_case, check_graph, TransformerLevel::Level1, TransformerLevel::Level2);
  };

  test_case({1, 12, 37}, {32, 12, 5});
  test_case({1, 23, 13, 13}, {30, 23, 3, 3});
  test_case({1, 22, 11, 13, 15}, {30, 22, 5, 3, 3});
}

#if (defined(_M_AMD64) && !defined(_M_ARM64EC)) || defined(_M_IX86) || defined(__x86_64__) || defined(__i386__) || !defined(DISABLE_CONTRIB_OPS)

TEST(QDQTransformerTests, DQ_S8_to_U8) {
  const std::vector<int64_t>& input_shape = {19, 37};
  const std::vector<int64_t>& weights_shape = {37, 23};

  auto build_test_case = [&](ModelTestBuilder& builder) {
    auto* input1_arg = builder.MakeInput<float>(input_shape, -1.f, 1.f);

    // Use full range weight values to expose avx2 u8s8 overflow problems
    auto* weight = builder.MakeInitializer<int8_t>(weights_shape, -128, 127);
    auto* output_arg = builder.MakeOutput();

    // add QDQ activation
    typedef std::numeric_limits<uint8_t> Input1Limits;
    auto* dq1_output = AddQDQNodePair<int8_t>(builder, input1_arg, .039f, (int8_t)((Input1Limits::max() + Input1Limits::min()) / 2 + 1));

    // add DQ weight
    auto* dq_w_output = builder.MakeIntermediate();
    builder.AddDequantizeLinearNode<int8_t>(weight, .003f, -10, dq_w_output);

    builder.AddNode("MatMul", {dq1_output, dq_w_output}, {output_arg});
  };

  auto check_graph = [&](InferenceSessionWrapper& session) {
    auto op_to_count = CountOpsInGraph(session.GetGraph());
    EXPECT_EQ(op_to_count["com.microsoft.MatMulIntegerToFloat"], 1);
    EXPECT_EQ(op_to_count["MatMul"], 0);
    EXPECT_EQ(op_to_count["QuantizeLinear"], 1);
    EXPECT_EQ(op_to_count["DequantizeLinear"], 0);
  };

  auto add_session_options = [&](SessionOptions& so) {
    ASSERT_STATUS_OK(so.config_options.AddConfigEntry(
        kOrtSessionOptionsAvx2PrecisionMode, "1"));
  };

  TransformerTester(build_test_case,
                    check_graph,
                    TransformerLevel::Level1,
                    TransformerLevel::Level2,
                    12 /*opset_version*/,
                    0.01 /*per_sample_tolerance*/,
                    0.01 /*relative_per_sample_tolerance*/,
                    nullptr, add_session_options);
  TransformerTester(build_test_case,
                    check_graph,
                    TransformerLevel::Level1,
                    TransformerLevel::Level2,
                    18 /*opset_version*/,
                    0.01 /*per_sample_tolerance*/,
                    0.01 /*relative_per_sample_tolerance*/,
                    nullptr, add_session_options);
  TransformerTester(build_test_case,
                    check_graph,
                    TransformerLevel::Level1,
                    TransformerLevel::Level2,
                    19 /*opset_version*/,
                    0.01 /*per_sample_tolerance*/,
                    0.01 /*relative_per_sample_tolerance*/,
                    nullptr, add_session_options);
}
#endif  // Only for X64 with contrib ops enabled

template <typename InputType, typename OutputType>
void QDQTransformerAveragePoolTests() {
  auto test_case = [&](const std::vector<int64_t>& input_shape) {
    auto check_graph = [&](InferenceSessionWrapper& session) {
      auto op_to_count = CountOpsInGraph(session.GetGraph());
      if constexpr (std::is_same<InputType, OutputType>::value) {
        EXPECT_EQ(op_to_count["com.microsoft.QLinearAveragePool"], 1);
        EXPECT_EQ(op_to_count["AveragePool"], 0);
        EXPECT_EQ(op_to_count["QuantizeLinear"], 1);
        EXPECT_EQ(op_to_count["DequantizeLinear"], 1);
      } else {
        EXPECT_EQ(op_to_count["com.microsoft.QLinearAveragePool"], 0);
        EXPECT_EQ(op_to_count["AveragePool"], 1);
        EXPECT_EQ(op_to_count["QuantizeLinear"], 2);
        EXPECT_EQ(op_to_count["DequantizeLinear"], 2);
      }
    };

    TransformerTester(BuildQDQAveragePoolTestCase<InputType, OutputType>(input_shape),
                      check_graph,
                      TransformerLevel::Level1,
                      TransformerLevel::Level2,
                      12 /*opset_version*/,
                      0.01 /*per_sample_tolerance*/,
                      0.01 /*relative_per_sample_tolerance*/,
                      std::make_unique<QDQSelectorActionTransformer>(QDQIsInt8Allowed()));
    TransformerTester(BuildQDQAveragePoolTestCase<InputType, OutputType>(input_shape),
                      check_graph,
                      TransformerLevel::Level1,
                      TransformerLevel::Level2,
                      18 /*opset_version*/,
                      0.01 /*per_sample_tolerance*/,
                      0.01 /*relative_per_sample_tolerance*/,
                      std::make_unique<QDQSelectorActionTransformer>(QDQIsInt8Allowed()));
    // TODO: fix opset 19
  };

  test_case({1, 12, 37});
  test_case({1, 23, 13, 13});
  test_case({1, 22, 11, 13, 15});
}

TEST(QDQTransformerTests, AveragePool_S8S8) {
  QDQTransformerAveragePoolTests<int8_t, int8_t>();
}

TEST(QDQTransformerTests, AveragePool_U8U8) {
  QDQTransformerAveragePoolTests<uint8_t, uint8_t>();
}

TEST(QDQTransformerTests, AveragePool_S8U8) {
  QDQTransformerAveragePoolTests<int8_t, uint8_t>();
}

TEST(QDQTransformerTests, AveragePool_U8S8) {
  QDQTransformerAveragePoolTests<uint8_t, int8_t>();
}

template <typename InputType, typename OutputType>
void QDQTransformerGlobalAveragePoolTests() {
  auto test_case = [&](const std::vector<int64_t>& input_shape) {
    auto check_graph = [&](InferenceSessionWrapper& session) {
      auto op_to_count = CountOpsInGraph(session.GetGraph());
      if constexpr (std::is_same<InputType, OutputType>::value) {
        EXPECT_EQ(op_to_count["com.microsoft.QLinearGlobalAveragePool"], 1);
        EXPECT_EQ(op_to_count["GlobalAveragePool"], 0);
        EXPECT_EQ(op_to_count["QuantizeLinear"], 1);
        EXPECT_EQ(op_to_count["DequantizeLinear"], 1);
      } else {
        EXPECT_EQ(op_to_count["com.microsoft.QLinearGlobalAveragePool"], 0);
        EXPECT_EQ(op_to_count["GlobalAveragePool"], 1);
        EXPECT_EQ(op_to_count["QuantizeLinear"], 2);
        EXPECT_EQ(op_to_count["DequantizeLinear"], 2);
      }
    };

    TransformerTester(BuildQDQGlobalAveragePoolTestCase<InputType, OutputType>(input_shape),
                      check_graph,
                      TransformerLevel::Level1,
                      TransformerLevel::Level2,
                      12 /*opset_version*/,
                      0.01 /*per_sample_tolerance*/,
                      0.01 /*relative_per_sample_tolerance*/,
                      std::make_unique<QDQSelectorActionTransformer>(QDQIsInt8Allowed()));
    TransformerTester(BuildQDQGlobalAveragePoolTestCase<InputType, OutputType>(input_shape),
                      check_graph,
                      TransformerLevel::Level1,
                      TransformerLevel::Level2,
                      18 /*opset_version*/,
                      0.01 /*per_sample_tolerance*/,
                      0.01 /*relative_per_sample_tolerance*/,
                      std::make_unique<QDQSelectorActionTransformer>(QDQIsInt8Allowed()));
    // TODO: fix opset 19
  };

  test_case({1, 12, 37});
  test_case({1, 23, 13, 13});
  test_case({1, 22, 11, 13, 15});
}

TEST(QDQTransformerTests, GlobalAveragePool_S8S8) {
  QDQTransformerAveragePoolTests<int8_t, int8_t>();
}

TEST(QDQTransformerTests, GlobalAveragePool_U8U8) {
  QDQTransformerAveragePoolTests<uint8_t, uint8_t>();
}

TEST(QDQTransformerTests, GlobalAveragePool_S8U8) {
  QDQTransformerAveragePoolTests<int8_t, uint8_t>();
}

TEST(QDQTransformerTests, GlobalAveragePool_U8S8) {
  QDQTransformerAveragePoolTests<uint8_t, int8_t>();
}

template <typename Input1Type, typename Input2Type, typename OutputType>
void QDQTransformerBinaryOpTests(const std::string& op_type) {
  auto test_case = [&](const std::vector<int64_t>& input_shape) {
    auto check_graph = [&](InferenceSessionWrapper& session) {
      auto op_to_count = CountOpsInGraph(session.GetGraph());
      if (std::is_same<Input1Type, Input2Type>::value &&
          std::is_same<Input1Type, OutputType>::value) {
        EXPECT_EQ(op_to_count["com.microsoft.QLinear" + op_type], 1);
        EXPECT_EQ(op_to_count[op_type], 0);
        EXPECT_EQ(op_to_count["QuantizeLinear"], 2);
        EXPECT_EQ(op_to_count["DequantizeLinear"], 1);
      } else {
        EXPECT_EQ(op_to_count["com.microsoft.QLinear" + op_type], 0);
        EXPECT_EQ(op_to_count[op_type], 1);
        EXPECT_EQ(op_to_count["QuantizeLinear"], 3);
        EXPECT_EQ(op_to_count["DequantizeLinear"], 3);
      }
    };

    TransformerTester(BuildBinaryOpTestCase<Input1Type, Input2Type, OutputType>(input_shape, op_type),
                      check_graph,
                      TransformerLevel::Level1,
                      TransformerLevel::Level2,
                      12 /*opset_version*/,
                      0.01 /*per_sample_tolerance*/,
                      0.01 /*relative_per_sample_tolerance*/,
                      std::make_unique<QDQSelectorActionTransformer>(QDQIsInt8Allowed()));
    TransformerTester(BuildBinaryOpTestCase<Input1Type, Input2Type, OutputType>(input_shape, op_type),
                      check_graph,
                      TransformerLevel::Level1,
                      TransformerLevel::Level2,
                      18 /*opset_version*/,
                      0.01 /*per_sample_tolerance*/,
                      0.01 /*relative_per_sample_tolerance*/,
                      std::make_unique<QDQSelectorActionTransformer>(QDQIsInt8Allowed()));
    TransformerTester(BuildBinaryOpTestCase<Input1Type, Input2Type, OutputType>(input_shape, op_type),
                      check_graph,
                      TransformerLevel::Level1,
                      TransformerLevel::Level2,
                      19 /*opset_version*/,
                      0.01 /*per_sample_tolerance*/,
                      0.01 /*relative_per_sample_tolerance*/,
                      std::make_unique<QDQSelectorActionTransformer>(QDQIsInt8Allowed()));
  };

  test_case({1, 12, 37});
  test_case({1, 23, 13, 13});
  test_case({1, 22, 11, 13, 15});
}

TEST(QDQTransformerTests, Add) {
  QDQTransformerBinaryOpTests<uint8_t, uint8_t, uint8_t>("Add");
  QDQTransformerBinaryOpTests<int8_t, int8_t, int8_t>("Add");
}

TEST(QDQTransformerTests, Add_Have_Different_Types) {
  QDQTransformerBinaryOpTests<uint8_t, int8_t, int8_t>("Add");
  QDQTransformerBinaryOpTests<uint8_t, uint8_t, int8_t>("Add");
  QDQTransformerBinaryOpTests<uint8_t, int8_t, uint8_t>("Add");
  QDQTransformerBinaryOpTests<int8_t, int8_t, int8_t>("Add");
  QDQTransformerBinaryOpTests<int8_t, uint8_t, int8_t>("Add");
  QDQTransformerBinaryOpTests<int8_t, int8_t, uint8_t>("Add");
}

TEST(QDQTransformerTests, Mul) {
  QDQTransformerBinaryOpTests<uint8_t, uint8_t, uint8_t>("Mul");
  QDQTransformerBinaryOpTests<int8_t, int8_t, int8_t>("Mul");
}

TEST(QDQTransformerTests, Mul_Have_Different_Types) {
  QDQTransformerBinaryOpTests<uint8_t, int8_t, int8_t>("Mul");
  QDQTransformerBinaryOpTests<uint8_t, uint8_t, int8_t>("Mul");
  QDQTransformerBinaryOpTests<uint8_t, int8_t, uint8_t>("Mul");
  QDQTransformerBinaryOpTests<int8_t, int8_t, int8_t>("Mul");
  QDQTransformerBinaryOpTests<int8_t, uint8_t, int8_t>("Mul");
  QDQTransformerBinaryOpTests<int8_t, int8_t, uint8_t>("Mul");
}

template <typename Input1Type, typename Input2Type, typename OutputType>
void QDQTransformerMatMulTests(bool has_output_q) {
  auto test_case = [&](const std::vector<int64_t>& input1_shape, const std::vector<int64_t>& input2_shape) {
    auto build_test_case = [&](ModelTestBuilder& builder) {
      auto* input1_arg = builder.MakeInput<float>(input1_shape, -1.f, 1.f);
      auto* input2_arg = builder.MakeInput<float>(input2_shape, -1.f, 1.f);
      auto* output_arg = builder.MakeOutput();

      typedef std::numeric_limits<Input1Type> Input1Limits;
      typedef std::numeric_limits<Input2Type> Input2Limits;
      typedef std::numeric_limits<OutputType> OutputTypeLimits;

      // add QDQ 1
      auto* q1_output = builder.MakeIntermediate();
      auto* dq1_output = builder.MakeIntermediate();
      builder.AddQuantizeLinearNode<Input1Type>(input1_arg,
                                                .039f,
                                                (Input1Limits::max() + Input1Limits::min()) / 2 + 1,
                                                q1_output);
      builder.AddDequantizeLinearNode<Input1Type>(q1_output,
                                                  .039f,
                                                  (Input2Limits::max() + Input1Limits::min()) / 2 + 1,
                                                  dq1_output);

      // add QDQ 2
      auto* q2_output = builder.MakeIntermediate();
      auto* dq2_output = builder.MakeIntermediate();
      builder.AddQuantizeLinearNode<Input2Type>(input2_arg,
                                                .04f,
                                                (Input2Limits::max() + Input2Limits::min()) / 2 + 1,
                                                q2_output);
      builder.AddDequantizeLinearNode<Input2Type>(q2_output,
                                                  .04f,
                                                  (Input2Limits::max() + Input2Limits::min()) / 2 + 1,
                                                  dq2_output);

      if (has_output_q) {
        // add binary operator
        auto* matmul_op_output = builder.MakeIntermediate();
        builder.AddNode("MatMul", {dq1_output, dq2_output}, {matmul_op_output});

        // add QDQ output
        auto* q3_output = builder.MakeIntermediate();
        builder.AddQuantizeLinearNode<OutputType>(matmul_op_output,
                                                  .039f,
                                                  (OutputTypeLimits::max() + OutputTypeLimits::min()) / 2 + 1,
                                                  q3_output);
        builder.AddDequantizeLinearNode<OutputType>(q3_output,
                                                    .039f,
                                                    (OutputTypeLimits::max() + OutputTypeLimits::min()) / 2 + 1,
                                                    output_arg);
      } else {
        builder.AddNode("MatMul", {dq1_output, dq2_output}, {output_arg});
      }
    };

    auto check_graph = [&](InferenceSessionWrapper& session) {
      auto op_to_count = CountOpsInGraph(session.GetGraph());
      if (has_output_q) {
        if constexpr (std::is_same<Input1Type, OutputType>::value &&
                      (std::is_same<Input1Type, uint8_t>::value ||
                       QDQIsInt8Allowed() && std::is_same<Input2Type, int8_t>::value)) {
          EXPECT_EQ(op_to_count["QLinearMatMul"], 1);
          EXPECT_EQ(op_to_count["MatMul"], 0);
          EXPECT_EQ(op_to_count["QuantizeLinear"], 2);
          EXPECT_EQ(op_to_count["DequantizeLinear"], 1);
        } else {
          EXPECT_EQ(op_to_count["QLinearMatMul"], 0);
          EXPECT_EQ(op_to_count["MatMul"], 1);
          EXPECT_EQ(op_to_count["QuantizeLinear"], 3);
          EXPECT_EQ(op_to_count["DequantizeLinear"], 3);
        }
      } else {
        if constexpr (std::is_same<Input1Type, uint8_t>::value ||
                      (QDQIsInt8Allowed() && std::is_same<Input2Type, int8_t>::value)) {
          EXPECT_EQ(op_to_count["com.microsoft.MatMulIntegerToFloat"], 1);
          EXPECT_EQ(op_to_count["MatMul"], 0);
          EXPECT_EQ(op_to_count["QuantizeLinear"], 2);
          EXPECT_EQ(op_to_count["DequantizeLinear"], 0);
        } else {
          EXPECT_EQ(op_to_count["com.microsoft.MatMulIntegerToFloat"], 0);
          EXPECT_EQ(op_to_count["MatMul"], 1);
          EXPECT_EQ(op_to_count["QuantizeLinear"], 2);
          EXPECT_EQ(op_to_count["DequantizeLinear"], 2);
        }
      }
    };

    TransformerTester(build_test_case,
                      check_graph,
                      TransformerLevel::Level1,
                      TransformerLevel::Level2,
                      12 /*opset_version*/,
                      0.01 /*per_sample_tolerance*/,
                      0.01 /*relative_per_sample_tolerance*/,
                      std::make_unique<QDQSelectorActionTransformer>(QDQIsInt8Allowed()));
    TransformerTester(build_test_case,
                      check_graph,
                      TransformerLevel::Level1,
                      TransformerLevel::Level2,
                      18 /*opset_version*/,
                      0.01 /*per_sample_tolerance*/,
                      0.01 /*relative_per_sample_tolerance*/,
                      std::make_unique<QDQSelectorActionTransformer>(QDQIsInt8Allowed()));
    TransformerTester(build_test_case,
                      check_graph,
                      TransformerLevel::Level1,
                      TransformerLevel::Level2,
                      19 /*opset_version*/,
                      0.01 /*per_sample_tolerance*/,
                      0.01 /*relative_per_sample_tolerance*/,
                      std::make_unique<QDQSelectorActionTransformer>(QDQIsInt8Allowed()));
  };

  test_case({1, 2, 2}, {1, 2, 4});
  test_case({1, 23, 13, 13}, {13, 13});
  test_case({1, 22, 11, 13, 15}, {1, 22, 11, 15, 15});
}

TEST(QDQTransformerTests, MatMul_U8U8U8) {
  QDQTransformerMatMulTests<uint8_t, uint8_t, uint8_t>(false);
  QDQTransformerMatMulTests<uint8_t, uint8_t, uint8_t>(true);
}

TEST(QDQTransformerTests, MatMul_U8S8S8) {
  QDQTransformerMatMulTests<uint8_t, int8_t, int8_t>(false);
  QDQTransformerMatMulTests<uint8_t, int8_t, int8_t>(true);
}

TEST(QDQTransformerTests, MatMul_U8U8S8) {
  QDQTransformerMatMulTests<uint8_t, uint8_t, int8_t>(false);
  QDQTransformerMatMulTests<uint8_t, uint8_t, int8_t>(true);
}

TEST(QDQTransformerTests, MatMul_U8S8U8) {
  QDQTransformerMatMulTests<uint8_t, int8_t, uint8_t>(false);
  QDQTransformerMatMulTests<uint8_t, int8_t, uint8_t>(true);
}

TEST(QDQTransformerTests, MatMul_S8S8S8) {
  QDQTransformerMatMulTests<int8_t, int8_t, int8_t>(false);
  QDQTransformerMatMulTests<int8_t, int8_t, int8_t>(true);
}

TEST(QDQTransformerTests, MatMul_S8U8U8) {
  QDQTransformerMatMulTests<int8_t, uint8_t, uint8_t>(false);
  QDQTransformerMatMulTests<int8_t, uint8_t, uint8_t>(true);
}

TEST(QDQTransformerTests, MatMul_S8U8S8) {
  QDQTransformerMatMulTests<int8_t, uint8_t, int8_t>(false);
  QDQTransformerMatMulTests<int8_t, uint8_t, int8_t>(true);
}

TEST(QDQTransformerTests, MatMul_S8S8U8) {
  QDQTransformerMatMulTests<int8_t, int8_t, uint8_t>(false);
  QDQTransformerMatMulTests<int8_t, int8_t, uint8_t>(true);
}

template <typename Input1Type, typename Input2Type, typename OutputType, typename BiasType = int32_t>
void QDQTransformerGemmTests(bool has_output_q, bool has_bias, bool beta_not_one = false) {
  auto test_case = [&](const std::vector<int64_t>& input1_shape, const std::vector<int64_t>& input2_shape) {
    auto build_test_case = [&](ModelTestBuilder& builder) {
      auto* input1_arg = builder.MakeInput<float>(input1_shape, -1.f, 1.f);
      auto* input2_arg = builder.MakeInput<float>(input2_shape, -1.f, 1.f);
      auto* output_arg = builder.MakeOutput();

      typedef std::numeric_limits<Input1Type> Input1Limits;
      typedef std::numeric_limits<Input2Type> Input2Limits;
      typedef std::numeric_limits<OutputType> OutputTypeLimits;

      std::vector<NodeArg*> input_args;

      // add QDQ A
      auto* q1_output = builder.MakeIntermediate();
      auto* dq1_output = builder.MakeIntermediate();
      builder.AddQuantizeLinearNode<Input1Type>(input1_arg,
                                                .039f,
                                                (Input1Limits::max() + Input1Limits::min()) / 2 + 1,
                                                q1_output);
      builder.AddDequantizeLinearNode<Input1Type>(q1_output,
                                                  .039f,
                                                  (Input2Limits::max() + Input1Limits::min()) / 2 + 1,
                                                  dq1_output);

      input_args.push_back(dq1_output);

      // add QDQ B
      auto* q2_output = builder.MakeIntermediate();
      auto* dq2_output = builder.MakeIntermediate();
      builder.AddQuantizeLinearNode<Input2Type>(input2_arg,
                                                .04f,
                                                (Input2Limits::max() + Input2Limits::min()) / 2 + 1,
                                                q2_output);
      builder.AddDequantizeLinearNode<Input2Type>(q2_output,
                                                  .04f,
                                                  (Input2Limits::max() + Input2Limits::min()) / 2 + 1,
                                                  dq2_output);
      input_args.push_back(dq2_output);

      if (has_bias) {
        auto* dq_bias_output = builder.MakeIntermediate();
        auto* bias = builder.MakeInitializer<BiasType>({input2_shape[1]}, static_cast<BiasType>(0), static_cast<BiasType>(127));
        builder.AddDequantizeLinearNode<BiasType>(bias, 0.00156f,
                                                  0,
                                                  dq_bias_output);
        input_args.push_back(dq_bias_output);
      }

      Node* gemm_node = nullptr;

      if (has_output_q) {
        auto* gemm_op_output = builder.MakeIntermediate();
        gemm_node = &builder.AddNode("Gemm", input_args, {gemm_op_output});

        // add QDQ output
        auto* q3_output = builder.MakeIntermediate();
        builder.AddQuantizeLinearNode<OutputType>(gemm_op_output,
                                                  .039f,
                                                  (OutputTypeLimits::max() + OutputTypeLimits::min()) / 2 + 1,
                                                  q3_output);
        builder.AddDequantizeLinearNode<OutputType>(q3_output,
                                                    .039f,
                                                    (OutputTypeLimits::max() + OutputTypeLimits::min()) / 2 + 1,
                                                    output_arg);
      } else {
        gemm_node = &builder.AddNode("Gemm", input_args, {output_arg});
      }

      if (beta_not_one) {
        gemm_node->AddAttribute("beta", 2.0f);
      }
    };

    auto check_binary_op_graph = [&](InferenceSessionWrapper& session) {
      auto op_to_count = CountOpsInGraph(session.GetGraph());
      if ((!has_output_q || std::is_same_v<Input1Type, OutputType>)&&(!has_bias || (std::is_same_v<BiasType, int32_t> && !beta_not_one)) &&
          (std::is_same_v<Input1Type, uint8_t> || std::is_same_v<Input2Type, int8_t>)) {
        EXPECT_EQ(op_to_count["com.microsoft.QGemm"], 1);
        EXPECT_EQ(op_to_count["Gemm"], 0);
        EXPECT_EQ(op_to_count["QuantizeLinear"], 2);
        EXPECT_EQ(op_to_count["DequantizeLinear"], has_output_q ? 1 : 0);
      } else {
        int q_count = 2;   // Q for A and B
        int dq_count = 2;  // DQ for A and B
        if (has_bias) {
          dq_count++;
        }
        if (has_output_q) {
          q_count++;
          dq_count++;
        }
        EXPECT_EQ(op_to_count["com.microsoft.QGemm"], 0);
        EXPECT_EQ(op_to_count["Gemm"], 1);
        EXPECT_EQ(op_to_count["QuantizeLinear"], q_count);
        EXPECT_EQ(op_to_count["DequantizeLinear"], dq_count);
      }
    };

    TransformerTester(build_test_case,
                      check_binary_op_graph,
                      TransformerLevel::Level1,
                      TransformerLevel::Level2,
                      12 /*opset_version*/,
                      0.01 /*per_sample_tolerance*/,
                      0.01 /*relative_per_sample_tolerance*/,
                      std::make_unique<QDQSelectorActionTransformer>(QDQIsInt8Allowed()));
    TransformerTester(build_test_case,
                      check_binary_op_graph,
                      TransformerLevel::Level1,
                      TransformerLevel::Level2,
                      18 /*opset_version*/,
                      0.01 /*per_sample_tolerance*/,
                      0.01 /*relative_per_sample_tolerance*/,
                      std::make_unique<QDQSelectorActionTransformer>(QDQIsInt8Allowed()));
    TransformerTester(build_test_case,
                      check_binary_op_graph,
                      TransformerLevel::Level1,
                      TransformerLevel::Level2,
                      19 /*opset_version*/,
                      0.01 /*per_sample_tolerance*/,
                      0.01 /*relative_per_sample_tolerance*/,
                      std::make_unique<QDQSelectorActionTransformer>(QDQIsInt8Allowed()));
  };

  test_case({2, 2}, {2, 4});
  test_case({13, 15}, {15, 15});
}

template <typename Input1Type, typename Input2Type, typename OutputType, typename BiasType = int32_t>
void QDQTransformerGemmTests() {
  QDQTransformerGemmTests<Input1Type, Input2Type, OutputType, BiasType>(false, false);
  QDQTransformerGemmTests<Input1Type, Input2Type, OutputType, BiasType>(false, true);
  QDQTransformerGemmTests<Input1Type, Input2Type, OutputType, BiasType>(true, false);
  QDQTransformerGemmTests<Input1Type, Input2Type, OutputType, BiasType>(true, true);
  QDQTransformerGemmTests<Input1Type, Input2Type, OutputType, BiasType>(false, false, true);
  QDQTransformerGemmTests<Input1Type, Input2Type, OutputType, BiasType>(false, true, true);
  QDQTransformerGemmTests<Input1Type, Input2Type, OutputType, BiasType>(true, false, true);
  QDQTransformerGemmTests<Input1Type, Input2Type, OutputType, BiasType>(true, true, true);
}

TEST(QDQTransformerTests, Gemm_U8U8U8) {
  QDQTransformerGemmTests<uint8_t, uint8_t, uint8_t>();
  QDQTransformerGemmTests<uint8_t, uint8_t, uint8_t, uint8_t>();
}

TEST(QDQTransformerTests, Gemm_U8S8S8) {
  QDQTransformerGemmTests<uint8_t, int8_t, int8_t>();
  QDQTransformerGemmTests<uint8_t, int8_t, int8_t, uint8_t>();
}

TEST(QDQTransformerTests, Gemm_U8U8S8) {
  QDQTransformerGemmTests<uint8_t, uint8_t, int8_t>();
  QDQTransformerGemmTests<uint8_t, uint8_t, int8_t, uint8_t>();
}

TEST(QDQTransformerTests, Gemm_U8S8U8) {
  QDQTransformerGemmTests<uint8_t, int8_t, uint8_t>();
  QDQTransformerGemmTests<uint8_t, int8_t, uint8_t, uint8_t>();
}

TEST(QDQTransformerTests, Gemm_S8S8S8) {
  QDQTransformerGemmTests<int8_t, int8_t, int8_t>();
  QDQTransformerGemmTests<int8_t, int8_t, int8_t, uint8_t>();
}

TEST(QDQTransformerTests, Gemm_S8U8U8) {
  QDQTransformerGemmTests<int8_t, uint8_t, uint8_t>();
  QDQTransformerGemmTests<int8_t, uint8_t, uint8_t, uint8_t>();
}

TEST(QDQTransformerTests, Gemm_S8U8S8) {
  QDQTransformerGemmTests<int8_t, uint8_t, int8_t>();
  QDQTransformerGemmTests<int8_t, uint8_t, int8_t, uint8_t>();
}

TEST(QDQTransformerTests, Gemm_S8S8U8) {
  QDQTransformerGemmTests<int8_t, int8_t, uint8_t>();
  QDQTransformerGemmTests<int8_t, int8_t, uint8_t, uint8_t>();
}

TEST(QDQTransformerTests, Gather) {
  auto test_case = [&](const std::vector<int64_t>& input1_shape, const std::vector<int64_t>& weights_shape) {
    auto build_test_case = [&](ModelTestBuilder& builder) {
      auto* input1_arg = builder.MakeInput<int64_t>(input1_shape, 0, weights_shape[0] - 1);
      auto* output_arg = builder.MakeOutput();

      // add Gather
      auto* weight = builder.MakeInitializer<int8_t>(weights_shape, -128, 127);
      auto* dq_w_output = builder.MakeIntermediate();
      auto* gather_output = builder.MakeIntermediate();
      builder.AddDequantizeLinearNode<int8_t>(weight, .003f, 1, dq_w_output);
      builder.AddNode("Gather", {dq_w_output, input1_arg}, {gather_output});

      // add Q
      builder.AddQuantizeLinearNode<int8_t>(gather_output, .003f, 1, output_arg);
    };

    auto check_graph = [&](InferenceSessionWrapper& session) {
      auto op_to_count = CountOpsInGraph(session.GetGraph());
      EXPECT_EQ(op_to_count["Gather"], 1);
      EXPECT_EQ(op_to_count["QuantizeLinear"], 0);
      EXPECT_EQ(op_to_count["DequantizeLinear"], 0);
    };

    TransformerTester(build_test_case, check_graph, TransformerLevel::Level1, TransformerLevel::Level2);
  };

  test_case({12, 37}, {24, 12});
}

TEST(QDQTransformerTests, DoubleQDQ) {
  constexpr uint8_t good_u8_1 = 80;
  constexpr uint8_t good_u8_2 = 40;
  constexpr uint8_t bad_u8 = 13;

  constexpr int8_t good_s8_1 = 99;
  constexpr int8_t good_s8_2 = -112;
  constexpr int8_t bad_s8 = 42;

  constexpr float good_float_point_1 = 4.0f;
  constexpr float good_float_point_2 = 8.0f;
  constexpr float bad_float_point = 1.11f;

  std::function<void(InferenceSessionWrapper & session)> expect_succeed = [&](InferenceSessionWrapper& session) {
    auto op_to_count = CountOpsInGraph(session.GetGraph());
    EXPECT_EQ(op_to_count["QuantizeLinear"], 1);
    EXPECT_EQ(op_to_count["DequantizeLinear"], 1);
  };
  std::function<void(InferenceSessionWrapper & session)> expect_fail = [&](InferenceSessionWrapper& session) {
    auto op_to_count = CountOpsInGraph(session.GetGraph());
    EXPECT_EQ(op_to_count["QuantizeLinear"], 2);
    EXPECT_EQ(op_to_count["DequantizeLinear"], 2);
  };

  auto test_case_all_u8 = [&](bool succeed,
                              uint8_t zp_1, uint8_t zp_2, uint8_t zp_3, uint8_t zp_4,
                              float scale_1, float scale_2, float scale_3, float scale_4) {
    TransformerTester(
        BuildDoubleQDQTestCases<uint8_t, uint8_t, uint8_t, uint8_t>(zp_1, zp_2, zp_3, zp_4, scale_1, scale_2, scale_3, scale_4),
        succeed ? expect_succeed : expect_fail,
        TransformerLevel::Default,
        TransformerLevel::Level1,
        12,
        (scale_1 + scale_3) / 2,
        0.01);
  };

  auto test_case_all_s8 = [&](bool succeed,
                              int8_t zp_1, int8_t zp_2, int8_t zp_3, int8_t zp_4,
                              float scale_1, float scale_2, float scale_3, float scale_4) {
    TransformerTester(
        BuildDoubleQDQTestCases<int8_t, int8_t, int8_t, int8_t>(zp_1, zp_2, zp_3, zp_4, scale_1, scale_2, scale_3, scale_4),
        succeed ? expect_succeed : expect_fail,
        TransformerLevel::Default,
        TransformerLevel::Level1,
        12,
        (scale_1 + scale_3) / 2,
        0.01);
    TransformerTester(
        BuildDoubleQDQTestCases<int8_t, int8_t, int8_t, int8_t>(zp_1, zp_2, zp_3, zp_4, scale_1, scale_2, scale_3, scale_4),
        succeed ? expect_succeed : expect_fail,
        TransformerLevel::Default,
        TransformerLevel::Level1,
        18,
        (scale_1 + scale_3) / 2,
        0.01);
    TransformerTester(
        BuildDoubleQDQTestCases<int8_t, int8_t, int8_t, int8_t>(zp_1, zp_2, zp_3, zp_4, scale_1, scale_2, scale_3, scale_4),
        succeed ? expect_succeed : expect_fail,
        TransformerLevel::Default,
        TransformerLevel::Level1,
        19,
        (scale_1 + scale_3) / 2,
        0.01);
  };

  auto test_case_2u8_2s8_failed = [&](uint8_t zp_1, uint8_t zp_2, int8_t zp_3, int8_t zp_4,
                                      float scale_1, float scale_2, float scale_3, float scale_4) {
    TransformerTester(
        BuildDoubleQDQTestCases<uint8_t, uint8_t, int8_t, int8_t>(zp_1, zp_2, zp_3, zp_4, scale_1, scale_2, scale_3, scale_4),
        expect_fail,
        TransformerLevel::Default,
        TransformerLevel::Level1);
  };

  // all unsigned type
  test_case_all_u8(true, good_u8_1, good_u8_1, good_u8_2, good_u8_2, good_float_point_1, good_float_point_1, good_float_point_2, good_float_point_2);
  // all signed type
  test_case_all_s8(true, good_s8_1, good_s8_1, good_s8_2, good_s8_2, good_float_point_1, good_float_point_1, good_float_point_2, good_float_point_2);
  // 2 signed, 2 unsigned
  test_case_2u8_2s8_failed(good_u8_1, good_u8_1, good_s8_2, good_s8_2, good_float_point_1, good_float_point_1, good_float_point_2, good_float_point_2);
  //  different zero point within a pair
  test_case_all_u8(false, good_u8_1, bad_u8, good_u8_2, good_u8_2, good_float_point_1, good_float_point_1, good_float_point_2, good_float_point_2);
  test_case_all_u8(false, good_u8_1, good_u8_1, good_u8_2, bad_u8, good_float_point_1, good_float_point_1, good_float_point_2, good_float_point_2);
  test_case_all_s8(false, good_s8_1, bad_s8, good_s8_2, good_s8_2, good_float_point_1, good_float_point_1, good_float_point_2, good_float_point_2);
  test_case_all_s8(false, good_s8_1, good_s8_1, good_s8_2, bad_s8, good_float_point_1, good_float_point_1, good_float_point_2, good_float_point_2);
  // different scale within a pair
  test_case_all_u8(false, good_u8_1, good_u8_1, good_u8_2, good_u8_2, good_float_point_1, bad_float_point, good_float_point_2, good_float_point_2);
  test_case_all_u8(false, good_u8_1, good_u8_1, good_u8_2, good_u8_2, good_float_point_1, good_float_point_1, bad_float_point, good_float_point_2);
}

TEST(QDQTransformerTests, DoubleQDQ_Without_Last_Node_Being_Output) {
  auto test_case = [&](int output_index, int expected_Q_count, int expected_DQ_count) {
    auto graph = [&](InferenceSessionWrapper& session) {
      auto op_to_count = CountOpsInGraph(session.GetGraph());
      EXPECT_EQ(op_to_count["QuantizeLinear"], expected_Q_count);
      EXPECT_EQ(op_to_count["DequantizeLinear"], expected_DQ_count);
    };
    TransformerTester(
        BuildDoubleQDQWithoutLastOutput<uint8_t>(output_index),
        graph,
        TransformerLevel::Default,
        TransformerLevel::Level1);
  };
  test_case(0, 2, 2);
  test_case(1, 2, 3);  // EnsureUniqueDQForNodeUnit will duplicate first DQ, so expect one more (3)
  test_case(2, 2, 2);
  test_case(3, 1, 1);
}
// Because split isn't one the supported ops, this will stay the same
TEST(QDQTransformerTests, Split) {
  auto test_case = [&](const std::vector<int64_t>& input_shape, const int64_t& axis) {
    auto check_graph = [&](InferenceSessionWrapper& session) {
      auto op_to_count = CountOpsInGraph(session.GetGraph());
      EXPECT_EQ(op_to_count["Split"], 1);
      EXPECT_EQ(op_to_count["QuantizeLinear"], 0);
      EXPECT_EQ(op_to_count["DequantizeLinear"], 0);
    };
    TransformerTester(BuildQDQSplitTestCase<int8_t, int8_t>(input_shape, axis),
                      check_graph,
                      TransformerLevel::Level1,
                      TransformerLevel::Level2,
                      {12, 18, 19});
  };
  test_case({6, 18, 54}, 0);
}

// Because split isn't one the supported ops, this will stay the same
TEST(QDQTransformerTests, Split_without_IdenticalChildrenConsolidation) {
  auto test_case = [&](const std::vector<int64_t>& input_shape, const int64_t& axis) {
    auto check_graph = [&](InferenceSessionWrapper& session) {
      auto op_to_count = CountOpsInGraph(session.GetGraph());
      EXPECT_EQ(op_to_count["Split"], 1);
      EXPECT_EQ(op_to_count["QuantizeLinear"], 1);
      EXPECT_EQ(op_to_count["DequantizeLinear"], 3);
    };
    TransformerTester(BuildConsolidationTestCase<int8_t, int8_t>(input_shape, axis),
                      check_graph,
                      TransformerLevel::Level1,
                      TransformerLevel::Level2, {12, 18, 19}, {}, {}, nullptr, {},
                      {"IdenticalChildrenConsolidation"});
  };
  test_case({6, 18, 54}, 0);
}

TEST(QDQTransformerTests, Split_with_IdenticalChildrenConsolidation) {
  auto test_case = [&](const std::vector<int64_t>& input_shape, const int64_t& axis) {
    auto check_graph = [&](InferenceSessionWrapper& session) {
      auto op_to_count = CountOpsInGraph(session.GetGraph());
      EXPECT_EQ(op_to_count["Split"], 1);
      EXPECT_EQ(op_to_count["QuantizeLinear"], 1);
      EXPECT_EQ(op_to_count["DequantizeLinear"], 3);
    };
    TransformerTester(BuildConsolidationTestCase<int8_t, int8_t>(input_shape, axis),
                      check_graph,
                      TransformerLevel::Level1,
                      TransformerLevel::Level2,
                      {12, 18, 19});
  };
  test_case({6, 18, 54}, 0);
}

TEST(QDQTransformerTests, Where) {
  auto test_case = [&](const std::vector<int64_t>& cond_shape, const std::vector<int64_t>& x_shape, const std::vector<int64_t>& y_shape) {
    auto check_graph = [&](InferenceSessionWrapper& session) {
      auto op_to_count = CountOpsInGraph(session.GetGraph());
      EXPECT_EQ(op_to_count["com.microsoft.QLinearWhere"], 1);
      EXPECT_EQ(op_to_count["QuantizeLinear"], 0);
      EXPECT_EQ(op_to_count["DequantizeLinear"], 0);
    };
    TransformerTester(BuildQDQWhereTestCase<int8_t>(cond_shape, x_shape, y_shape),
                      check_graph,
                      TransformerLevel::Level1,
                      TransformerLevel::Level2);
  };
  test_case({1}, {1}, {1});
}

TEST(QDQTransformerTests, Transpose) {
  auto test_case = [&](const std::vector<int64_t>& input_shape, const std::vector<int64_t>& perms) {
    auto check_graph = [&](InferenceSessionWrapper& session) {
      auto op_to_count = CountOpsInGraph(session.GetGraph());
      EXPECT_EQ(op_to_count["Transpose"], 1);
      EXPECT_EQ(op_to_count["QuantizeLinear"], 0);
      EXPECT_EQ(op_to_count["DequantizeLinear"], 0);
    };

    TransformerTester(BuildQDQTransposeTestCase<int8_t, int8_t>(input_shape, perms),
                      check_graph,
                      TransformerLevel::Level1,
                      TransformerLevel::Level2);
  };

  test_case({2, 13, 12, 37}, {0, 3, 1, 2});
}

TEST(QDQTransformerTests, Transpose_No_Fusion) {
  auto test_case = [&](const std::vector<int64_t>& input1_shape, const std::vector<int64_t>& perms) {
    auto build_test_case = [&](ModelTestBuilder& builder) {
      auto* input1_arg = builder.MakeInput<int8_t>(input1_shape, -128, 127);
      auto* output_arg = builder.MakeOutput();

      // add DQ
      auto* dq_output = builder.MakeIntermediate();
      builder.AddDequantizeLinearNode<int8_t>(input1_arg, .003f, 1, dq_output);

      // add Transpose
      auto* transpose_output = builder.MakeOutput();  // transpose output is graph output
      Node& transpose_node = builder.AddNode("Transpose", {dq_output}, {transpose_output});
      transpose_node.AddAttribute("perm", perms);

      // add Q
      builder.AddQuantizeLinearNode<int8_t>(transpose_output, .003f, 1, output_arg);
    };

    auto check_graph = [&](InferenceSessionWrapper& session) {
      auto op_to_count = CountOpsInGraph(session.GetGraph());
      EXPECT_EQ(op_to_count["QuantizeLinear"], 1);
      EXPECT_EQ(op_to_count["DequantizeLinear"], 1);
    };

    TransformerTester(build_test_case, check_graph, TransformerLevel::Level1, TransformerLevel::Level2);
  };

  test_case({2, 13, 12, 37}, {0, 3, 1, 2});
}

TEST(QDQTransformerTests, Resize) {
  auto test_case = [&](const std::vector<int64_t>& input1_shape,
                       const std::vector<int64_t>& sizes_shape) {
    auto check_graph = [&](InferenceSessionWrapper& session) {
      auto op_to_count = CountOpsInGraph(session.GetGraph());
      EXPECT_EQ(op_to_count["Resize"], 1);
      EXPECT_EQ(op_to_count["QuantizeLinear"], 0);
      EXPECT_EQ(op_to_count["DequantizeLinear"], 0);
    };

    TransformerTester(BuildQDQResizeTestCase(input1_shape, sizes_shape),
                      check_graph,
                      TransformerLevel::Level1,
                      TransformerLevel::Level2);
  };

  RandomValueGenerator rand_gen{optional<RandomValueGenerator::RandomSeedType>{2345}};
  test_case({2, 13, 12, 37}, rand_gen.Uniform<int64_t>(std::vector<int64_t>{4}, 1, 16));
}

TEST(QDQTransformerTests, Resize_No_Fusion) {
  auto test_case = [&](const std::vector<int64_t>& input_shape,
                       const std::vector<int64_t>& sizes_shape,
                       const std::vector<int64_t>& concat_input2_shape,
                       const int64_t axis) {
    auto build_test_case = [&](ModelTestBuilder& builder) {
      auto* input_arg = builder.MakeInput<uint8_t>(input_shape,
                                                   std::numeric_limits<uint8_t>::min(),
                                                   std::numeric_limits<uint8_t>::max());
      auto* roi = builder.MakeInitializer<float>({0}, {});
      auto* scales = builder.MakeInitializer<float>({0}, {});
      auto* sizes = builder.MakeInitializer<int64_t>(sizes_shape, {1, 8, 128, 128});
      auto* output_arg = builder.MakeOutput();

      // add DQ
      auto* dq_output = builder.MakeIntermediate();
      builder.AddDequantizeLinearNode<uint8_t>(input_arg, .003f, 1, dq_output);

      // add Resize
      auto* resize_output = builder.MakeIntermediate();
      builder.AddNode("Resize", {dq_output, roi, scales, sizes}, {resize_output});

      // add Concat
      std::vector<NodeArg*> concat_input_args;
      concat_input_args.push_back(resize_output);
      concat_input_args.push_back(builder.MakeInput<float>(concat_input2_shape,
                                                           std::numeric_limits<float>::min(),
                                                           std::numeric_limits<float>::max()));
      auto* concat_output = builder.MakeIntermediate();
      Node& concat_node = builder.AddNode("Concat", concat_input_args, {concat_output});
      concat_node.AddAttribute("axis", axis);

      // add Q
      builder.AddQuantizeLinearNode<uint8_t>(resize_output, .003f, 1, output_arg);
    };

    auto check_graph = [&](InferenceSessionWrapper& session) {
      auto op_to_count = CountOpsInGraph(session.GetGraph());
      EXPECT_EQ(op_to_count["Resize"], 1);
      EXPECT_EQ(op_to_count["Concat"], 1);
      EXPECT_EQ(op_to_count["QuantizeLinear"], 1);
      EXPECT_EQ(op_to_count["DequantizeLinear"], 1);
    };

    TransformerTester(build_test_case, check_graph,
                      TransformerLevel::Level1,
                      TransformerLevel::Level2);
  };

  test_case({1, 8, 64, 64}, {4}, {1, 4, 128, 128}, 1);
}

TEST(QDQTransformerTests, ResizeReshapeSqueezeUnsqueeze) {
  auto test_case = [&](const std::vector<int64_t>& input_shape,
                       const std::vector<int64_t>& sizes_shape) {
    auto build_test_case = [&](ModelTestBuilder& builder) {
      auto* input_arg = builder.MakeInput<float>(input_shape,
                                                 std::numeric_limits<float>::min(),
                                                 std::numeric_limits<float>::max());
      auto* roi = builder.MakeInitializer<float>({0}, {});
      auto* scales = builder.MakeInitializer<float>({0}, {});
      auto* sizes = builder.MakeInitializer<int64_t>(sizes_shape, {1, 2, 52, 82});

      // add QDQ + Resize
      auto* qdq_input = AddQDQNodePair<uint8_t>(builder, input_arg, .003f, 1);
      auto* resize_output = builder.MakeIntermediate();
      builder.AddNode("Resize", {qdq_input, roi, scales, sizes}, {resize_output});

      // add QDQ + Reshape
      auto* qdq_resize_output = AddQDQNodePair<uint8_t>(builder, resize_output, .003f, 1);
      auto* reshape_shape = builder.Make1DInitializer<int64_t>({1, 2, 52, 82});
      auto* reshape_output = builder.MakeIntermediate();
      builder.AddNode("Reshape", {qdq_resize_output, reshape_shape}, {reshape_output});

      // add QDQ + Squeeze
      auto* qdq_squeeze_output = AddQDQNodePair<uint8_t>(builder, reshape_output, .003f, 1);
      auto* squeeze_axes = builder.Make1DInitializer<int64_t>({0});
      auto* squeeze_output = builder.MakeIntermediate();
      builder.AddNode("Squeeze", {qdq_squeeze_output, squeeze_axes}, {squeeze_output});

      // add QDQ + Unsqueeze
      auto* qdq_unsqueeze_output = AddQDQNodePair<uint8_t>(builder, squeeze_output, .003f, 1);
      auto* unsqueeze_axes = builder.Make1DInitializer<int64_t>({0});
      auto* unsqueeze_output = builder.MakeIntermediate();
      builder.AddNode("Unsqueeze", {qdq_unsqueeze_output, unsqueeze_axes}, {unsqueeze_output});

      // add QDQ
      AddQDQNodePairWithOutputAsGraphOutput<uint8_t>(builder, unsqueeze_output, .003f, 1);
    };

    auto check_graph = [&](InferenceSessionWrapper& session) {
      auto op_to_count = CountOpsInGraph(session.GetGraph());
      EXPECT_EQ(op_to_count["Resize"], 1);
      EXPECT_EQ(op_to_count["Reshape"], 1);
      EXPECT_EQ(op_to_count["QuantizeLinear"], 1);
      EXPECT_EQ(op_to_count["DequantizeLinear"], 1);
    };

    TransformerTester(build_test_case, check_graph,
                      TransformerLevel::Level1,
                      TransformerLevel::Level2,
                      13 /*opset_version*/);

    TransformerTester(build_test_case, check_graph,
                      TransformerLevel::Level1,
                      TransformerLevel::Level2,
                      19 /*opset_version*/);
  };

  test_case({1, 2, 26, 42}, {4});
}

TEST(QDQTransformerTests, ArgMax) {
  auto test_case = [&](const std::vector<int64_t>& input_shape,
                       int axis,
                       int keepdims,
                       int select_last_index) {
    auto build_test_case = [&](ModelTestBuilder& builder) {
      auto* input_arg = builder.MakeInput<uint8_t>(input_shape,
                                                   std::numeric_limits<uint8_t>::min(),
                                                   std::numeric_limits<uint8_t>::max());
      auto* output_arg = builder.MakeOutput();

      // add DQ
      auto* dq_output = builder.MakeIntermediate();
      builder.AddDequantizeLinearNode<uint8_t>(input_arg, .003f, 1, dq_output);

      // add ArgMax
      Node& argmax_node = builder.AddNode("ArgMax", {dq_output}, {output_arg});
      argmax_node.AddAttribute("axis", static_cast<int64_t>(axis));
      argmax_node.AddAttribute("keepdims", static_cast<int64_t>(keepdims));
      argmax_node.AddAttribute("select_last_index", static_cast<int64_t>(select_last_index));
    };

    auto check_graph = [&](InferenceSessionWrapper& session) {
      auto op_to_count = CountOpsInGraph(session.GetGraph());
      EXPECT_EQ(op_to_count["ArgMax"], 1);
      EXPECT_EQ(op_to_count["DequantizeLinear"], 0);
    };

    TransformerTester(build_test_case, check_graph,
                      TransformerLevel::Level1,
                      TransformerLevel::Level2,
                      /* opset_version */ 13);
    TransformerTester(build_test_case, check_graph,
                      TransformerLevel::Level1,
                      TransformerLevel::Level2,
                      /* opset_version */ 19);
  };

  test_case({2, 13, 12, 37}, 1, 0, 0);
  test_case({2, 13, 12, 37}, 0, 1, 0);
  test_case({2, 13, 12, 37}, 0, 0, 1);
}

TEST(QDQTransformerTests, QLinearMatMul) {
  auto test_case = [&](const std::vector<int64_t>& input1_shape, const std::vector<int64_t>& input2_shape) {
    auto build_test_case = [&](ModelTestBuilder& builder) {
      auto* input1_arg = builder.MakeInput<float>(input1_shape, -1.f, 1.f);
      auto* input2_arg = builder.MakeInput<float>(input2_shape, -1.f, 1.f);
      auto* output_arg = builder.MakeOutput();

      // add QDQ + MatMul
      auto* matmul_output = builder.MakeIntermediate();
      auto* dq_matmul_output1 = AddQDQNodePair<uint8_t>(builder, input1_arg, .004f, 129);
      auto* dq_matmul_output2 = AddQDQNodePair<uint8_t>(builder, input2_arg, .004f, 129);
      builder.AddNode("MatMul", {dq_matmul_output1, dq_matmul_output2}, {matmul_output});

      // add Q
      builder.AddQuantizeLinearNode<uint8_t>(matmul_output, .0039f, 135, output_arg);
    };

    auto check_graph = [&](InferenceSessionWrapper& session) {
      auto op_to_count = CountOpsInGraph(session.GetGraph());
      EXPECT_EQ(op_to_count["QLinearMatMul"], 1);
      EXPECT_EQ(op_to_count["QuantizeLinear"], 2);
      EXPECT_EQ(op_to_count["DequantizeLinear"], 0);
    };

    TransformerTester(build_test_case, check_graph, TransformerLevel::Level1, TransformerLevel::Level2);
  };

  test_case({12, 37}, {37, 12});
  test_case({23, 13, 13}, {13, 13});
  test_case({22, 11, 13, 15}, {15, 13});
}

TEST(QDQTransformerTests, MatMul_No_Fusion) {
  auto test_case = [&](const std::vector<int64_t>& input1_shape, const std::vector<int64_t>& input2_shape) {
    auto build_test_case = [&](ModelTestBuilder& builder) {
      auto* input1_arg = builder.MakeInput<float>(input1_shape, -1.f, 1.f);
      auto* input2_arg = builder.MakeInput<float>(input2_shape, -1.f, 1.f);
      auto* output_arg = builder.MakeOutput();

      // add QDQ + MatMul
      auto* matmul_output = builder.MakeIntermediate();
      auto* dq_matmul_output1 = AddQDQNodePair<uint8_t>(builder, input1_arg, .004f, 129);
      builder.AddNode("MatMul", {dq_matmul_output1, input2_arg}, {matmul_output});

      // add Q
      builder.AddQuantizeLinearNode<uint8_t>(matmul_output, .0039f, 135, output_arg);
    };

    auto check_graph = [&](InferenceSessionWrapper& session) {
      auto op_to_count = CountOpsInGraph(session.GetGraph());
      EXPECT_EQ(op_to_count["MatMul"], 1);
      EXPECT_EQ(op_to_count["QLinearMatMul"], 0);
      EXPECT_EQ(op_to_count["QuantizeLinear"], 2);
      EXPECT_EQ(op_to_count["DequantizeLinear"], 1);
    };

    TransformerTester(build_test_case, check_graph, TransformerLevel::Level1, TransformerLevel::Level2);
  };

  test_case({12, 37}, {37, 12});
  test_case({23, 13, 13}, {13, 13});
  test_case({22, 11, 13, 15}, {15, 13});
}

TEST(QDQTransformerTests, MatMul_1st_Input_Int8) {
  auto test_case = [&](const std::vector<int64_t>& input1_shape, const std::vector<int64_t>& input2_shape) {
    auto build_test_case = [&](ModelTestBuilder& builder) {
      auto* input1_arg = builder.MakeInput<int8_t>(input1_shape, -128, 127);
      auto* input2_arg = builder.MakeInput<float>(input2_shape, -1.f, 1.f);
      auto* output_arg = builder.MakeOutput();

      // add DQ with type int8
      auto* dq_output_1 = builder.MakeIntermediate();
      builder.AddDequantizeLinearNode<int8_t>(input1_arg, .004f, 1, dq_output_1);

      // add QDQ + MatMul
      auto* matmul_output = builder.MakeIntermediate();
      auto* dq_matmul_output2 = AddQDQNodePair<uint8_t>(builder, input2_arg, .004f, 129);
      builder.AddNode("MatMul", {dq_output_1, dq_matmul_output2}, {matmul_output});

      // add Q
      builder.AddQuantizeLinearNode<uint8_t>(matmul_output, .0039f, 135, output_arg);
    };

    auto check_graph = [&](InferenceSessionWrapper& session) {
      auto op_to_count = CountOpsInGraph(session.GetGraph());
      EXPECT_EQ(op_to_count["MatMul"], 1);
      EXPECT_EQ(op_to_count["QLinearMatMul"], 0);
      EXPECT_EQ(op_to_count["QuantizeLinear"], 2);
      EXPECT_EQ(op_to_count["DequantizeLinear"], 2);
    };

    TransformerTester(build_test_case, check_graph, TransformerLevel::Level1, TransformerLevel::Level2);
  };

  test_case({12, 37}, {37, 12});
  test_case({23, 13, 13}, {13, 13});
  test_case({22, 11, 13, 15}, {15, 13});
}

TEST(QDQTransformerTests, MatMulIntegerToFloat) {
  auto test_case = [&](const std::vector<int64_t>& input1_shape, const std::vector<int64_t>& input2_shape) {
    auto build_test_case = [&](ModelTestBuilder& builder) {
      auto* input1_arg = builder.MakeInput<uint8_t>(input1_shape,
                                                    std::numeric_limits<uint8_t>::min(),
                                                    std::numeric_limits<uint8_t>::max());
      auto* input2_arg = builder.MakeInput<uint8_t>(input2_shape,
                                                    std::numeric_limits<uint8_t>::min(),
                                                    std::numeric_limits<uint8_t>::max());
      auto* output_arg = builder.MakeOutput();

      // add DQ
      auto* dq_output_1 = builder.MakeIntermediate();
      builder.AddDequantizeLinearNode<uint8_t>(input1_arg, .0035f, 135, dq_output_1);

      auto* dq_output_2 = builder.MakeIntermediate();
      builder.AddDequantizeLinearNode<uint8_t>(input2_arg, .0035f, 135, dq_output_2);

      builder.AddNode("MatMul", {dq_output_1, dq_output_2}, {output_arg});
    };

    auto check_graph = [&](InferenceSessionWrapper& session) {
      auto op_to_count = CountOpsInGraph(session.GetGraph());
      EXPECT_EQ(op_to_count["com.microsoft.MatMulIntegerToFloat"], 1);
      EXPECT_EQ(op_to_count["QuantizeLinear"], 0);
      EXPECT_EQ(op_to_count["DequantizeLinear"], 0);
    };

    TransformerTester(build_test_case,
                      check_graph,
                      TransformerLevel::Level1,
                      TransformerLevel::Level2,
                      12 /*opset_version*/,
                      1e-5 /*per_sample_tolerance*/,
                      1e-5 /*relative_per_sample_tolerance*/);
    TransformerTester(build_test_case,
                      check_graph,
                      TransformerLevel::Level1,
                      TransformerLevel::Level2,
                      19 /*opset_version*/,
                      1e-5 /*per_sample_tolerance*/,
                      1e-5 /*relative_per_sample_tolerance*/);
  };

  test_case({12, 37}, {37, 12});
  test_case({23, 13, 13}, {13, 13});
  test_case({22, 11, 13, 15}, {15, 13});
}

TEST(QDQTransformerTests, ConvRelu) {
  auto test_case = [&](const std::vector<int64_t>& input_shape, const std::vector<int64_t>& weights_shape, bool is_zp_zero) {
    auto build_test_case = [&](ModelTestBuilder& builder) {
      auto* input_arg = builder.MakeInput<float>(input_shape, -1.f, 1.f);
      auto* output_arg = builder.MakeOutput();
      auto* weight = builder.MakeInitializer<uint8_t>(weights_shape, 0, 255);

      // add QDQ + Conv
      auto* dq_w_output = builder.MakeIntermediate();
      auto* conv_output = builder.MakeIntermediate();
      auto* dq_conv_output = AddQDQNodePair<uint8_t>(builder, input_arg, .004f, 129);
      builder.AddDequantizeLinearNode<uint8_t>(weight, .003f, 118, dq_w_output);
      builder.AddConvNode(dq_conv_output, dq_w_output, conv_output);

      // add Relu
      auto* relu_output = builder.MakeIntermediate();
      builder.AddNode("Relu", {conv_output}, {relu_output});

      // add Q
      builder.AddQuantizeLinearNode<uint8_t>(relu_output, .0039f, is_zp_zero ? 0 : 1, output_arg);
    };

    auto check_graph = [&](InferenceSessionWrapper& session) {
      auto op_to_count = CountOpsInGraph(session.GetGraph());
      if (is_zp_zero) {
        EXPECT_EQ(op_to_count["QLinearConv"], 1);
        EXPECT_EQ(op_to_count["Conv"], 0);
        EXPECT_EQ(op_to_count["Relu"], 0);
        EXPECT_EQ(op_to_count["QuantizeLinear"], 1);
        EXPECT_EQ(op_to_count["DequantizeLinear"], 0);
      } else {
        EXPECT_EQ(op_to_count["QLinearConv"], 0);
        EXPECT_EQ(op_to_count["Conv"], 0);
        EXPECT_EQ(op_to_count["Relu"], 0);
        EXPECT_EQ(op_to_count["com.microsoft.FusedConv"], 1);
        EXPECT_EQ(op_to_count["QuantizeLinear"], 2);
        EXPECT_EQ(op_to_count["DequantizeLinear"], 2);
      }
    };

    TransformerTester(build_test_case, check_graph, TransformerLevel::Level1, TransformerLevel::Level2);
  };

  test_case({1, 12, 37}, {32, 12, 5}, true);
  test_case({1, 12, 37}, {32, 12, 5}, false);
  test_case({1, 23, 13, 13}, {30, 23, 3, 3}, true);
  test_case({1, 23, 13, 13}, {30, 23, 3, 3}, false);
  test_case({1, 22, 11, 13, 15}, {30, 22, 5, 3, 3}, true);
  test_case({1, 22, 11, 13, 15}, {30, 22, 5, 3, 3}, false);
}

TEST(QDQTransformerTests, ConvAveragePoolReshape_UInt8) {
  auto test_case = [&](const std::vector<int64_t>& input_shape, const std::vector<int64_t>& weights_shape) {
    auto build_test_case = [&](ModelTestBuilder& builder) {
      auto* input_arg = builder.MakeInput<float>(input_shape, -1.f, 1.f);
      auto* output_arg = builder.MakeOutput();
      auto* weight = builder.MakeInitializer<uint8_t>(weights_shape, 0, 255);

      // add QDQ + Conv
      auto* dq_w_output = builder.MakeIntermediate();
      auto* conv_output = builder.MakeIntermediate();
      auto* dq_conv_output = AddQDQNodePair<uint8_t>(builder, input_arg, .004f, 129);
      builder.AddDequantizeLinearNode<uint8_t>(weight, .003f, 118, dq_w_output);
      builder.AddConvNode(dq_conv_output, dq_w_output, conv_output);

      // add QDQ + AveragePool
      auto* dq_averagepool_output = AddQDQNodePair<uint8_t>(builder, conv_output, .0035f, 135);
      auto* averagepool_output = builder.MakeIntermediate();
      Node& pool_node = builder.AddNode("AveragePool", {dq_averagepool_output}, {averagepool_output});
      std::vector<int64_t> pads((weights_shape.size() - 2) * 2, 1);
      pool_node.AddAttribute("pads", pads);
      std::vector<int64_t> kernel_shape(weights_shape.size() - 2, 3);
      pool_node.AddAttribute("kernel_shape", kernel_shape);

      // add QDQ + Reshape
      auto* dq_reshape_output = AddQDQNodePair<uint8_t>(builder, averagepool_output, .0035f, 135);
      auto* reshape_shape = builder.Make1DInitializer<int64_t>({-1});
      auto* reshape_output = builder.MakeIntermediate();
      builder.AddNode("Reshape", {dq_reshape_output, reshape_shape}, {reshape_output});

      // add Q
      auto* q_output = builder.MakeIntermediate();
      builder.AddQuantizeLinearNode<uint8_t>(reshape_output, .0035f, 135, q_output);
      builder.AddDequantizeLinearNode<uint8_t>(q_output, .0035f, 135, output_arg);
    };

    auto check_graph = [&](InferenceSessionWrapper& session) {
      auto op_to_count = CountOpsInGraph(session.GetGraph());
      EXPECT_EQ(op_to_count["QLinearConv"], 1);
      EXPECT_EQ(op_to_count["com.microsoft.QLinearAveragePool"], 1);
      EXPECT_EQ(op_to_count["Reshape"], 1);
      EXPECT_EQ(op_to_count["QuantizeLinear"], 1);
      EXPECT_EQ(op_to_count["DequantizeLinear"], 1);
    };

    TransformerTester(build_test_case,
                      check_graph,
                      TransformerLevel::Level1,
                      TransformerLevel::Level2,
                      12 /*opset_version*/,
                      0.01f /*per_sample_tolerance*/,
                      0.01f /*relative_per_sample_tolerance*/);
    TransformerTester(build_test_case,
                      check_graph,
                      TransformerLevel::Level1,
                      TransformerLevel::Level2,
                      18 /*opset_version*/,
                      0.01f /*per_sample_tolerance*/,
                      0.01f /*relative_per_sample_tolerance*/);
    // TODO: fix opset 19
  };

  test_case({1, 12, 37}, {32, 12, 5});
  test_case({1, 23, 13, 13}, {30, 23, 3, 3});
  test_case({1, 22, 11, 13, 15}, {30, 22, 5, 3, 3});
}

TEST(QDQTransformerTests, ConvAveragePoolReshape_Int8) {
  auto test_case = [&](const std::vector<int64_t>& input_shape, const std::vector<int64_t>& weights_shape) {
    auto build_test_case = [&](ModelTestBuilder& builder) {
      auto* input_arg = builder.MakeInput<float>(input_shape, -1.f, 1.f);
      auto* output_arg = builder.MakeOutput();
      auto* weight = builder.MakeInitializer<int8_t>(weights_shape, -64, 64);

      // add QDQ + Conv
      auto* dq_w_output = builder.MakeIntermediate();
      auto* conv_output = builder.MakeIntermediate();
      auto* dq_conv_output = AddQDQNodePair<int8_t>(builder, input_arg, .004f, 1);
      builder.AddDequantizeLinearNode<int8_t>(weight, .003f, -10, dq_w_output);
      builder.AddConvNode(dq_conv_output, dq_w_output, conv_output);

      // add QDQ + AveragePool
      auto* dq_averagepool_output = AddQDQNodePair<int8_t>(builder, conv_output, .0035f, 7);
      auto* averagepool_output = builder.MakeIntermediate();
      Node& pool_node = builder.AddNode("AveragePool", {dq_averagepool_output}, {averagepool_output});
      std::vector<int64_t> pads((weights_shape.size() - 2) * 2, 1);
      pool_node.AddAttribute("pads", pads);
      std::vector<int64_t> kernel_shape(weights_shape.size() - 2, 3);
      pool_node.AddAttribute("kernel_shape", kernel_shape);

      // add QDQ + Reshape
      auto* dq_reshape_output = AddQDQNodePair<int8_t>(builder, averagepool_output, .0035f, 7);
      auto* reshape_shape = builder.Make1DInitializer<int64_t>({-1});
      auto* reshape_output = builder.MakeIntermediate();
      builder.AddNode("Reshape", {dq_reshape_output, reshape_shape}, {reshape_output});

      // add Q
      auto* q_output = builder.MakeIntermediate();
      if constexpr (QDQIsInt8Allowed()) {
        builder.AddQuantizeLinearNode<int8_t>(reshape_output, .0035f, 7, q_output);
        builder.AddDequantizeLinearNode<int8_t>(q_output, .0035f, 7, output_arg);
      } else {
        builder.AddQuantizeLinearNode<uint8_t>(reshape_output, .0035f, 135, q_output);
        builder.AddDequantizeLinearNode<uint8_t>(q_output, .0035f, 135, output_arg);
      }
    };

    auto check_graph = [&](InferenceSessionWrapper& session) {
      auto op_to_count = CountOpsInGraph(session.GetGraph());
      EXPECT_EQ(op_to_count["QLinearConv"], 1);
      EXPECT_EQ(op_to_count["com.microsoft.QLinearAveragePool"], 1);
      EXPECT_EQ(op_to_count["Reshape"], 1);
      EXPECT_EQ(op_to_count["QuantizeLinear"], 1);
      EXPECT_EQ(op_to_count["DequantizeLinear"], 1);
    };

    TransformerTester(build_test_case,
                      check_graph,
                      TransformerLevel::Level1,
                      TransformerLevel::Level2,
                      12 /*opset_version*/,
                      0.01f /*per_sample_tolerance*/,
                      0.01f /*relative_per_sample_tolerance*/);
    TransformerTester(build_test_case,
                      check_graph,
                      TransformerLevel::Level1,
                      TransformerLevel::Level2,
                      18 /*opset_version*/,
                      0.01f /*per_sample_tolerance*/,
                      0.01f /*relative_per_sample_tolerance*/);
    // TODO: fix opset 19
  };

  test_case({1, 12, 37}, {32, 12, 5});
  test_case({1, 23, 13, 13}, {30, 23, 3, 3});
  test_case({1, 22, 11, 13, 15}, {30, 22, 5, 3, 3});
}

TEST(QDQTransformerTests, ConvAveragePoolReshape_Int8_Fail) {
  auto test_case = [&](const std::vector<int64_t>& input_shape, const std::vector<int64_t>& weights_shape) {
    auto build_test_case = [&](ModelTestBuilder& builder) {
      auto* input_arg = builder.MakeInput<int8_t>(input_shape, -128, 127);
      auto* output_arg = builder.MakeOutput();
      auto* weight = builder.MakeInitializer<uint8_t>(weights_shape, 0, 255);

      // add DQ + Conv
      auto* dq_output = builder.MakeIntermediate();
      auto* dq_w_output = builder.MakeIntermediate();
      auto* conv_output = builder.MakeIntermediate();
      builder.AddDequantizeLinearNode<int8_t>(input_arg, .004f, 1, dq_output);
      builder.AddDequantizeLinearNode<uint8_t>(weight, .003f, 118, dq_w_output);
      builder.AddConvNode(dq_output, dq_w_output, conv_output);

      // add QDQ + AveragePool
      auto* dq_averagepool_output = AddQDQNodePair<int8_t>(builder, conv_output, .0035f, 7);
      auto* averagepool_output = builder.MakeIntermediate();
      Node& pool_node = builder.AddNode("AveragePool", {dq_averagepool_output}, {averagepool_output});
      std::vector<int64_t> pads((weights_shape.size() - 2) * 2, 1);
      pool_node.AddAttribute("pads", pads);
      std::vector<int64_t> kernel_shape(weights_shape.size() - 2, 3);
      pool_node.AddAttribute("kernel_shape", kernel_shape);

      // add QDQ + Reshape
      auto* dq_reshape_output = AddQDQNodePair<int8_t>(builder, averagepool_output, .0035f, 7);
      auto* reshape_shape = builder.Make1DInitializer<int64_t>({-1});
      auto* reshape_output = builder.MakeIntermediate();
      builder.AddNode("Reshape", {dq_reshape_output, reshape_shape}, {reshape_output});

      // add Q + DQ
      auto* q_output = builder.MakeIntermediate();
      if constexpr (QDQIsInt8Allowed()) {
        builder.AddQuantizeLinearNode<int8_t>(reshape_output, .0035f, 7, q_output);
        builder.AddDequantizeLinearNode<int8_t>(q_output, .0035f, 7, output_arg);
      } else {
        builder.AddQuantizeLinearNode<uint8_t>(reshape_output, .0035f, 135, q_output);
        builder.AddDequantizeLinearNode<uint8_t>(q_output, .0035f, 135, output_arg);
      }
    };

    auto check_graph = [&](InferenceSessionWrapper& session) {
      auto op_to_count = CountOpsInGraph(session.GetGraph());
      EXPECT_EQ(op_to_count["Conv"], 1);
      EXPECT_EQ(op_to_count["QLinearConv"], 0);
      EXPECT_EQ(op_to_count["com.microsoft.QLinearAveragePool"], 1);
      EXPECT_EQ(op_to_count["Reshape"], 1);
      EXPECT_EQ(op_to_count["QuantizeLinear"], 1);
      EXPECT_EQ(op_to_count["DequantizeLinear"], 3);
    };

    // TODO: fix opset 19
    TransformerTester(build_test_case,
                      check_graph,
                      TransformerLevel::Level1,
                      TransformerLevel::Level2,
                      {12, 18} /*opset_version*/,
                      0.01f /*per_sample_tolerance*/,
                      0.01f /*relative_per_sample_tolerance*/);
  };

  test_case({1, 12, 37}, {32, 12, 5});
  test_case({1, 23, 13, 13}, {30, 23, 3, 3});
  test_case({1, 22, 11, 13, 15}, {30, 22, 5, 3, 3});
}

template <typename InputType, typename OutputType>
void QDQTransformerLeakyReluTests() {
  auto test_case = [&](const std::vector<int64_t>& input_shape) {
    auto build_test_case = [&](ModelTestBuilder& builder) {
      auto* input_arg = builder.MakeInput<float>(input_shape, -1.f, 1.f);
      auto* output_arg = builder.MakeOutput();
      // add QDQ + LeakyRelu
      auto* dq_output = AddQDQNodePair<InputType>(builder, input_arg, .0035f, 7);
      auto* leakyrelu_output = builder.MakeIntermediate();
      Node& leakyrelu_node = builder.AddNode("LeakyRelu", {dq_output}, {leakyrelu_output});
      leakyrelu_node.AddAttribute("alpha", 0.2f);

      // add QDQ output
      auto* q_output = builder.MakeIntermediate();
      builder.AddQuantizeLinearNode<OutputType>(leakyrelu_output,
                                                .0038f,
                                                std::numeric_limits<OutputType>::max() / 2,
                                                q_output);
      builder.AddDequantizeLinearNode<OutputType>(q_output,
                                                  .0039f,
                                                  std::numeric_limits<OutputType>::max() / 2,
                                                  output_arg);
    };

    auto check_graph = [&](InferenceSessionWrapper& session) {
      auto op_to_count = CountOpsInGraph(session.GetGraph());
      if constexpr (std::is_same<InputType, OutputType>::value) {
        EXPECT_EQ(op_to_count["com.microsoft.QLinearLeakyRelu"], 1);
        EXPECT_EQ(op_to_count["LeakyRelu"], 0);
        EXPECT_EQ(op_to_count["QuantizeLinear"], 1);
        EXPECT_EQ(op_to_count["DequantizeLinear"], 1);
      } else {
        EXPECT_EQ(op_to_count["com.microsoft.QLinearLeakyRelu"], 0);
        EXPECT_EQ(op_to_count["LeakyRelu"], 1);
        EXPECT_EQ(op_to_count["QuantizeLinear"], 2);
        EXPECT_EQ(op_to_count["DequantizeLinear"], 2);
      }
    };

    TransformerTester(build_test_case,
                      check_graph,
                      TransformerLevel::Level1,
                      TransformerLevel::Level2,
                      12 /*opset_version*/,
                      0.01 /*per_sample_tolerance*/,
                      0.01 /*relative_per_sample_tolerance*/,
                      std::make_unique<QDQSelectorActionTransformer>(QDQIsInt8Allowed()));
    TransformerTester(build_test_case,
                      check_graph,
                      TransformerLevel::Level1,
                      TransformerLevel::Level2,
                      18 /*opset_version*/,
                      0.01 /*per_sample_tolerance*/,
                      0.01 /*relative_per_sample_tolerance*/,
                      std::make_unique<QDQSelectorActionTransformer>(QDQIsInt8Allowed()));
    TransformerTester(build_test_case,
                      check_graph,
                      TransformerLevel::Level1,
                      TransformerLevel::Level2,
                      19 /*opset_version*/,
                      0.01 /*per_sample_tolerance*/,
                      0.01 /*relative_per_sample_tolerance*/,
                      std::make_unique<QDQSelectorActionTransformer>(QDQIsInt8Allowed()));
  };

  test_case({1, 12, 37});
  test_case({1, 23, 13, 13});
  test_case({1, 22, 11, 13, 15});
}

TEST(QDQTransformerTests, LeakyRelu_S8S8) {
  QDQTransformerLeakyReluTests<int8_t, int8_t>();
}

TEST(QDQTransformerTests, LeakyRelu_U8U8) {
  QDQTransformerLeakyReluTests<uint8_t, uint8_t>();
}

TEST(QDQTransformerTests, LeakyRelu_S8U8) {
  QDQTransformerLeakyReluTests<int8_t, uint8_t>();
}

TEST(QDQTransformerTests, LeakyRelu_U8S8) {
  QDQTransformerLeakyReluTests<uint8_t, int8_t>();
}

template <typename InputType, typename OutputType>
void QDQTransformerSigmoidTests() {
  auto test_case = [&](const std::vector<int64_t>& input_shape) {
    auto build_test_case = [&](ModelTestBuilder& builder) {
      auto* input_arg = builder.MakeInput<float>(input_shape, -1.f, 1.f);
      auto* output_arg = builder.MakeOutput();
      // add QDQ + Sigmoid
      auto* dq_output = AddQDQNodePair<InputType>(builder, input_arg, .0035f, 7);
      auto* sigmoid_output = builder.MakeIntermediate();
      builder.AddNode("Sigmoid", {dq_output}, {sigmoid_output});

      // add QDQ output
      auto* q_output = builder.MakeIntermediate();
      builder.AddQuantizeLinearNode<OutputType>(sigmoid_output,
                                                .0038f,
                                                std::numeric_limits<OutputType>::max() / 2,
                                                q_output);
      builder.AddDequantizeLinearNode<OutputType>(q_output,
                                                  .0039f,
                                                  std::numeric_limits<OutputType>::max() / 2,
                                                  output_arg);
    };

    auto check_graph = [&](InferenceSessionWrapper& session) {
      auto op_to_count = CountOpsInGraph(session.GetGraph());
      if constexpr (std::is_same<InputType, OutputType>::value) {
        EXPECT_EQ(op_to_count["com.microsoft.QLinearSigmoid"], 1);
        EXPECT_EQ(op_to_count["Sigmoid"], 0);
        EXPECT_EQ(op_to_count["QuantizeLinear"], 1);
        EXPECT_EQ(op_to_count["DequantizeLinear"], 1);
      } else {
        EXPECT_EQ(op_to_count["com.microsoft.QLinearSigmoid"], 0);
        EXPECT_EQ(op_to_count["Sigmoid"], 1);
        EXPECT_EQ(op_to_count["QuantizeLinear"], 2);
        EXPECT_EQ(op_to_count["DequantizeLinear"], 2);
      }
    };

    TransformerTester(build_test_case,
                      check_graph,
                      TransformerLevel::Level1,
                      TransformerLevel::Level2,
                      12 /*opset_version*/,
                      0.01 /*per_sample_tolerance*/,
                      0.01 /*relative_per_sample_tolerance*/,
                      std::make_unique<QDQSelectorActionTransformer>(QDQIsInt8Allowed()));
    TransformerTester(build_test_case,
                      check_graph,
                      TransformerLevel::Level1,
                      TransformerLevel::Level2,
                      18 /*opset_version*/,
                      0.01 /*per_sample_tolerance*/,
                      0.01 /*relative_per_sample_tolerance*/,
                      std::make_unique<QDQSelectorActionTransformer>(QDQIsInt8Allowed()));
    TransformerTester(build_test_case,
                      check_graph,
                      TransformerLevel::Level1,
                      TransformerLevel::Level2,
                      19 /*opset_version*/,
                      0.01 /*per_sample_tolerance*/,
                      0.01 /*relative_per_sample_tolerance*/,
                      std::make_unique<QDQSelectorActionTransformer>(QDQIsInt8Allowed()));
  };

  test_case({1, 12, 37});
  test_case({1, 23, 13, 13});
  test_case({1, 22, 11, 13, 15});
}

TEST(QDQTransformerTests, Sigmoid_S8S8) {
  QDQTransformerSigmoidTests<int8_t, int8_t>();
}

TEST(QDQTransformerTests, Sigmoid_U8U8) {
  QDQTransformerSigmoidTests<uint8_t, uint8_t>();
}

TEST(QDQTransformerTests, Sigmoid_S8U8) {
  QDQTransformerSigmoidTests<int8_t, uint8_t>();
}

TEST(QDQTransformerTests, Sigmoid_U8S8) {
  QDQTransformerSigmoidTests<uint8_t, int8_t>();
}

TEST(QDQTransformerTests, ConvTranspose_QBackward) {
  auto test_case = [&](const std::vector<int64_t>& input_shape, const std::vector<int64_t>& weights_shape, const std::vector<int64_t>& perms) {
    auto build_test_case = [&](ModelTestBuilder& builder) {
      auto* input_arg = builder.MakeInput<float>(input_shape, -1.f, 1.f);
      auto* output_arg = builder.MakeOutput();
      auto* weight = builder.MakeInitializer<int8_t>(weights_shape, -64, 64);

      // add QDQ + Conv
      auto* dq_w_output = builder.MakeIntermediate();
      auto* conv_output = builder.MakeIntermediate();
      auto* dq_conv_output = AddQDQNodePair<int8_t>(builder, input_arg, .004f, 1);
      builder.AddDequantizeLinearNode<int8_t>(weight, .003f, -10, dq_w_output);
      builder.AddConvNode(dq_conv_output, dq_w_output, conv_output);

      // add Transpose
      auto* transpose_output = builder.MakeIntermediate();
      Node& transpose_node = builder.AddNode("Transpose", {conv_output}, {transpose_output});
      transpose_node.AddAttribute("perm", perms);

      // add Q
      auto* q_output = builder.MakeIntermediate();
      if constexpr (QDQIsInt8Allowed()) {
        builder.AddQuantizeLinearNode<int8_t>(transpose_output, .0035f, 7, q_output);
        builder.AddDequantizeLinearNode<int8_t>(q_output, .0035f, 7, output_arg);
      } else {
        builder.AddQuantizeLinearNode<uint8_t>(transpose_output, .0035f, 135, q_output);
        builder.AddDequantizeLinearNode<uint8_t>(q_output, .0035f, 135, output_arg);
      }
    };

    auto check_graph = [&](InferenceSessionWrapper& session) {
      auto op_to_count = CountOpsInGraph(session.GetGraph());
      EXPECT_EQ(op_to_count["QLinearConv"], 1);
      EXPECT_EQ(op_to_count["Transpose"], 1);
      EXPECT_EQ(op_to_count["QuantizeLinear"], 1);
      EXPECT_EQ(op_to_count["DequantizeLinear"], 1);
    };

    TransformerTester(build_test_case,
                      check_graph,
                      TransformerLevel::Level1,
                      TransformerLevel::Level2);
  };

  test_case({1, 23, 13, 13}, {30, 23, 3, 3}, {0, 3, 1, 2});
}

TEST(QDQTransformerTests, QBackward_MutilpleSteps) {
  auto test_case = [&](const std::vector<int64_t>& input_shape, const std::vector<int64_t>& weights_shape) {
    auto build_test_case = [&](ModelTestBuilder& builder) {
      auto* input_arg = builder.MakeInput<float>(input_shape, -1.f, 1.f);
      auto* output_arg = builder.MakeOutput();
      auto* weight = builder.MakeInitializer<int8_t>(weights_shape, -64, 64);

      // add QDQ + Conv
      auto* dq_w_output = builder.MakeIntermediate();
      auto* conv_output = builder.MakeIntermediate();
      auto* dq_conv_output = AddQDQNodePair<int8_t>(builder, input_arg, .004f, 1);
      builder.AddDequantizeLinearNode<int8_t>(weight, .003f, -10, dq_w_output);
      builder.AddConvNode(dq_conv_output, dq_w_output, conv_output);

      // add MaxPool
      auto* maxpool_output = builder.MakeIntermediate();
      Node& pool_node = builder.AddNode("MaxPool", {conv_output}, {maxpool_output});
      std::vector<int64_t> pads((weights_shape.size() - 2) * 2, 1);
      pool_node.AddAttribute("pads", pads);
      std::vector<int64_t> kernel_shape(weights_shape.size() - 2, 3);
      pool_node.AddAttribute("kernel_shape", kernel_shape);

      // Reshape
      auto* reshape_shape = builder.Make1DInitializer<int64_t>({-1, 0});
      auto* reshape_output = builder.MakeIntermediate();
      builder.AddNode("Reshape", {maxpool_output, reshape_shape}, {reshape_output});

      // add Transpose
      auto* transpose_output = builder.MakeIntermediate();
      Node& transpose_node = builder.AddNode("Transpose", {reshape_output}, {transpose_output});
      transpose_node.AddAttribute("perm", std::vector<int64_t>({1, 0}));

      // add Unsqueeze
      auto* unsqueeze_axes = builder.Make1DInitializer<int64_t>({0});
      auto* unsqueeze_output = builder.MakeIntermediate();
      builder.AddNode("Unsqueeze", {transpose_output, unsqueeze_axes}, {unsqueeze_output});

      // add Squeeze
      auto* squeeze_axes = builder.Make1DInitializer<int64_t>({0});
      auto* squeeze_output = builder.MakeIntermediate();
      builder.AddNode("Squeeze", {unsqueeze_output, squeeze_axes}, {squeeze_output});

      // add Q + DQ
      auto* q_output = builder.MakeIntermediate();
      if constexpr (QDQIsInt8Allowed()) {
        builder.AddQuantizeLinearNode<int8_t>(squeeze_output, .0035f, 7, q_output);
        builder.AddDequantizeLinearNode<int8_t>(q_output, .0035f, 7, output_arg);
      } else {
        builder.AddQuantizeLinearNode<uint8_t>(squeeze_output, .0035f, 135, q_output);
        builder.AddDequantizeLinearNode<uint8_t>(q_output, .0035f, 135, output_arg);
      }
    };

    auto check_graph = [&](InferenceSessionWrapper& session) {
      auto op_to_count = CountOpsInGraph(session.GetGraph());
      EXPECT_EQ(op_to_count["QLinearConv"], 1);
      EXPECT_EQ(op_to_count["MaxPool"], 1);
      EXPECT_EQ(op_to_count["Reshape"], 1);
      EXPECT_EQ(op_to_count["Transpose"], 1);
      EXPECT_EQ(op_to_count["QuantizeLinear"], 1);
      EXPECT_EQ(op_to_count["DequantizeLinear"], 1);
    };

    TransformerTester(build_test_case,
                      check_graph,
                      TransformerLevel::Level1,
                      TransformerLevel::Level2,
                      13 /*opset_version*/);
    TransformerTester(build_test_case,
                      check_graph,
                      TransformerLevel::Level1,
                      TransformerLevel::Level2,
                      18 /*opset_version*/);
    // TODO: fix opset 19
  };

  test_case({1, 23, 13, 13}, {30, 23, 3, 3});
}

TEST(QDQTransformerTests, ConvTranspose_DQForward) {
  auto test_case = [&](const std::vector<int64_t>& input_shape, const std::vector<int64_t>& weights_shape, const std::vector<int64_t>& perms) {
    auto build_test_case = [&](ModelTestBuilder& builder) {
      auto* input_arg = builder.MakeInput<float>(input_shape, -1.f, 1.f);
      auto* output_arg = builder.MakeOutput();
      auto* weight = builder.MakeInitializer<int8_t>(weights_shape, -64, 64);

      // add QDQ
      auto* dq_output = AddQDQNodePair<int8_t>(builder, input_arg, .004f, 1);

      // add Transpose
      auto* transpose_output = builder.MakeIntermediate();
      Node& transpose_node = builder.AddNode("Transpose", {dq_output}, {transpose_output});
      transpose_node.AddAttribute("perm", perms);

      // add Conv
      auto* dq_w_output = builder.MakeIntermediate();
      auto* conv_output = builder.MakeIntermediate();
      builder.AddDequantizeLinearNode<int8_t>(weight, .003f, -10, dq_w_output);
      builder.AddConvNode(transpose_output, dq_w_output, conv_output);

      // add Q
      auto* q_output = builder.MakeIntermediate();
      if constexpr (QDQIsInt8Allowed()) {
        builder.AddQuantizeLinearNode<int8_t>(conv_output, .0035f, 7, q_output);
        builder.AddDequantizeLinearNode<int8_t>(q_output, .0035f, 7, output_arg);
      } else {
        builder.AddQuantizeLinearNode<uint8_t>(conv_output, .0035f, 135, q_output);
        builder.AddDequantizeLinearNode<uint8_t>(q_output, .0035f, 135, output_arg);
      }
    };

    auto check_graph = [&](InferenceSessionWrapper& session) {
      auto op_to_count = CountOpsInGraph(session.GetGraph());
      EXPECT_EQ(op_to_count["QLinearConv"], 1);
      EXPECT_EQ(op_to_count["Transpose"], 1);
      EXPECT_EQ(op_to_count["QuantizeLinear"], 1);
      EXPECT_EQ(op_to_count["DequantizeLinear"], 1);
    };

    TransformerTester(build_test_case,
                      check_graph,
                      TransformerLevel::Level1,
                      TransformerLevel::Level2,
                      12, 0.0, 0.0, nullptr, {},  // defaults that we're not overriding
                      {"TransposeOptimizer"});    // disable TransposeOptimizer for simplicity
    TransformerTester(build_test_case,
                      check_graph,
                      TransformerLevel::Level1,
                      TransformerLevel::Level2,
                      18, 0.0, 0.0, nullptr, {},  // defaults that we're not overriding
                      {"TransposeOptimizer"});    // disable TransposeOptimizer for simplicity
    TransformerTester(build_test_case,
                      check_graph,
                      TransformerLevel::Level1,
                      TransformerLevel::Level2,
                      19, 0.0, 0.0, nullptr, {},  // defaults that we're not overriding
                      {"TransposeOptimizer"});    // disable TransposeOptimizer for simplicity
  };

  test_case({1, 13, 13, 23}, {30, 23, 3, 3}, {0, 3, 1, 2});
}

TEST(QDQTransformerTests, DQForward_MutilpleSteps) {
  auto test_case = [&](const std::vector<int64_t>& input_shape, const std::vector<int64_t>& weights_shape, const std::vector<int64_t>& perms) {
    auto build_test_case = [&](ModelTestBuilder& builder) {
      auto* input_arg = builder.MakeInput<float>(input_shape, -1.f, 1.f);
      auto* output_arg = builder.MakeOutput();
      auto* weight = builder.MakeInitializer<int8_t>(weights_shape, -64, 64);

      // add Transpose
      auto* qdq_output = AddQDQNodePair<int8_t>(builder, input_arg, .004f, 1);
      auto* transpose_output = builder.MakeIntermediate();
      Node& transpose_node = builder.AddNode("Transpose", {qdq_output}, {transpose_output});
      transpose_node.AddAttribute("perm", perms);

      // add MaxPool
      auto* maxpool_output = builder.MakeIntermediate();
      Node& pool_node = builder.AddNode("MaxPool", {transpose_output}, {maxpool_output});
      std::vector<int64_t> pads((weights_shape.size() - 2) * 2, 1);
      pool_node.AddAttribute("pads", pads);
      std::vector<int64_t> kernel_shape(weights_shape.size() - 2, 3);
      pool_node.AddAttribute("kernel_shape", kernel_shape);

      // add Unsqueeze
      auto* unsqueeze_axes = builder.Make1DInitializer<int64_t>({0});
      auto* unsqueeze_output = builder.MakeIntermediate();
      builder.AddNode("Unsqueeze", {maxpool_output, unsqueeze_axes}, {unsqueeze_output});

      // add Squeeze
      auto* squeeze_axes = builder.Make1DInitializer<int64_t>({0});
      auto* squeeze_output = builder.MakeIntermediate();
      builder.AddNode("Squeeze", {unsqueeze_output, squeeze_axes}, {squeeze_output});

      // add Conv
      auto* dq_w_output = builder.MakeIntermediate();
      auto* conv_output = builder.MakeIntermediate();
      builder.AddDequantizeLinearNode<int8_t>(weight, .003f, -10, dq_w_output);
      builder.AddConvNode(squeeze_output, dq_w_output, conv_output);

      // Reshape
      auto* reshape_shape = builder.Make1DInitializer<int64_t>({-1, 0});
      auto* reshape_output = builder.MakeIntermediate();
      builder.AddNode("Reshape", {conv_output, reshape_shape}, {reshape_output});

      // add Q + DQ
      auto* q_output = builder.MakeIntermediate();
      if constexpr (QDQIsInt8Allowed()) {
        builder.AddQuantizeLinearNode<int8_t>(reshape_output, .0035f, 7, q_output);
        builder.AddDequantizeLinearNode<int8_t>(q_output, .0035f, 7, output_arg);
      } else {
        builder.AddQuantizeLinearNode<uint8_t>(reshape_output, .0035f, 135, q_output);
        builder.AddDequantizeLinearNode<uint8_t>(q_output, .0035f, 135, output_arg);
      }
    };

    auto check_graph = [&](InferenceSessionWrapper& session) {
      auto op_to_count = CountOpsInGraph(session.GetGraph());
      EXPECT_EQ(op_to_count["QLinearConv"], 1);
      EXPECT_EQ(op_to_count["MaxPool"], 1);
      EXPECT_EQ(op_to_count["Reshape"], 1);
      EXPECT_EQ(op_to_count["Transpose"], 1);
      EXPECT_EQ(op_to_count["QuantizeLinear"], 1);
      EXPECT_EQ(op_to_count["DequantizeLinear"], 1);
    };

    TransformerTester(build_test_case,
                      check_graph,
                      TransformerLevel::Level1,
                      TransformerLevel::Level2,
                      13 /*opset_version*/,
                      0.0, 0.0, nullptr, {},    // defaults that we're not overriding
                      {"TransposeOptimizer"});  // disable TransposeOptimizer for simplicity
    TransformerTester(build_test_case,
                      check_graph,
                      TransformerLevel::Level1,
                      TransformerLevel::Level2,
                      18 /*opset_version*/,
                      0.0, 0.0, nullptr, {},    // defaults that we're not overriding
                      {"TransposeOptimizer"});  // disable TransposeOptimizer for simplicity
    // TODO: fix opset 19
  };

  test_case({1, 13, 13, 23}, {30, 23, 3, 3}, {0, 3, 1, 2});
}

TEST(QDQTransformerTests, Clip) {
  constexpr float epsilon = std::numeric_limits<float>::epsilon();

  auto test_case = [&](float scale, auto zero_point, int clip_count, int opset_version) {
    auto build_test_case = [&](ModelTestBuilder& builder) {
      auto* input_arg = builder.MakeInput<int8_t>({1, 32, 112, 112},
                                                  std::numeric_limits<int8_t>::min(),
                                                  std::numeric_limits<int8_t>::max());
      auto* output_arg = builder.MakeOutput();

      // add DQ
      auto* dq_output = builder.MakeIntermediate();
      builder.AddDequantizeLinearNode<int8_t>(input_arg, .0035f, 7, dq_output);

      // add Clip
      auto* clip_output = builder.MakeIntermediate();
      constexpr float min = .0f;
      constexpr float max = 6.0f;
      auto opset = builder.DomainToVersionMap().find(kOnnxDomain)->second;
      EXPECT_EQ(opset_version, opset);
      if (opset >= 11) {
        auto* min_initializer = builder.MakeScalarInitializer<float>(min);
        auto* max_initializer = builder.MakeScalarInitializer<float>(max);
        builder.AddNode("Clip", {dq_output, min_initializer, max_initializer}, {clip_output});
      } else {
        Node& argmax_node = builder.AddNode("Clip", {dq_output}, {clip_output});
        argmax_node.AddAttribute("min", min);
        argmax_node.AddAttribute("max", max);
      }

      // add Q + DQ
      auto* q_output = builder.MakeIntermediate();
      builder.AddQuantizeLinearNode(clip_output, scale, zero_point, q_output);
      builder.AddDequantizeLinearNode(q_output, scale, zero_point, output_arg);
    };

    auto check_clip_graph = [&](InferenceSessionWrapper& session) {
      auto op_to_count = CountOpsInGraph(session.GetGraph());
      EXPECT_EQ(op_to_count["QuantizeLinear"], 1);
      EXPECT_EQ(op_to_count["Clip"], clip_count);
      EXPECT_EQ(op_to_count["DequantizeLinear"], 2);
    };

    TransformerTester(build_test_case, check_clip_graph,
                      TransformerLevel::Default,
                      TransformerLevel::Level1,
                      opset_version,
                      epsilon,
                      epsilon);
  };

  std::vector<int> opsets{12, 18, 19};
  for (auto opset : opsets) {
    test_case(.0235294122248888f, static_cast<int8_t>(-128), 0, opset);  // [0, 6]
    test_case(.02f, static_cast<int8_t>(-128), 0, opset);                // [0, 5.1]
    test_case(.03f, static_cast<int8_t>(-128), 1, opset);                // [0, 7.65]
    test_case(.02f, static_cast<int8_t>(127), 1, opset);                 // [-5.1 , 0]
    test_case(.02f, static_cast<int8_t>(0), 1, opset);                   // [-2.56, 2.54]
    test_case(.04f, static_cast<int8_t>(-97), 1, opset);                 // [-1.24, 8.96]
    test_case(.02352941176f, static_cast<uint8_t>(0), 0, opset);         // [0, 6]
    test_case(.02f, static_cast<uint8_t>(0), 0, opset);                  // [0, 5.1]
    test_case(.03f, static_cast<uint8_t>(0), 1, opset);                  // [0, 7.65]
    test_case(.02f, static_cast<uint8_t>(255), 1, opset);                // [-5.1, 0]
    test_case(.02f, static_cast<uint8_t>(128), 1, opset);                // [-2.56, 2.54]
    test_case(.04f, static_cast<uint8_t>(31), 1, opset);                 // [-1.24, 8.96]
  }

  // opset_version = 10
  test_case(.02f, static_cast<int8_t>(-128), 0, 10);  // [0, 5.1]
  test_case(.03f, static_cast<int8_t>(-128), 1, 10);  // [0, 7.65]
  test_case(.02f, static_cast<uint8_t>(0), 0, 10);    // [0, 5.1]
  test_case(.03f, static_cast<uint8_t>(0), 1, 10);    // [0, 7.65]

  // difference between lower/upper and min/max are within epsilon
  for (auto opset : opsets) {
    test_case(epsilon, static_cast<int8_t>(-127), 0, opset);              // [-epsilon, x] (x <= 6 + epsilon)
    test_case((6 + epsilon) / 255, static_cast<int8_t>(-128), 0, opset);  // [0, 6 + epsilon]
    test_case(epsilon, static_cast<uint8_t>(1), 0, opset);                // [-epsilon, x] (x <= 6 + epsilon)
    test_case((6 + epsilon) / 255, static_cast<uint8_t>(0), 0, opset);    // [0, 6 + epsilon]
  }
}

TEST(QDQTransformerTests, Concat) {
  auto test_case = [&](const std::vector<std::vector<int64_t>>& input_shapes,
                       int64_t axis,
                       bool has_input_float = false,
                       bool has_input_int8 = false,
                       bool has_output_int8 = false) {
    auto check_graph = [&input_shapes, &has_input_float, &has_input_int8, &has_output_int8](InferenceSessionWrapper& session) {
      auto op_to_count = CountOpsInGraph(session.GetGraph());
      if (has_input_float || has_input_int8 || has_output_int8) {
        EXPECT_EQ(op_to_count["com.microsoft.QLinearConcat"], 0);
      } else {
        EXPECT_EQ(op_to_count["QuantizeLinear"], static_cast<int>(input_shapes.size()));
        EXPECT_EQ(op_to_count["com.microsoft.QLinearConcat"], 1);
        EXPECT_EQ(op_to_count["DequantizeLinear"], 1);
      }
    };

    TransformerTester(BuildQDQConcatTestCase(input_shapes,
                                             axis,
                                             has_input_float,
                                             has_input_int8,
                                             has_output_int8),
                      check_graph,
                      TransformerLevel::Level1,
                      TransformerLevel::Level2,
                      12 /*opset_version*/,
                      0.01f /*per_sample_tolerance*/,
                      0.01f /*relative_per_sample_tolerance*/,
                      std::make_unique<QDQSelectorActionTransformer>(QDQIsInt8Allowed()));
    TransformerTester(BuildQDQConcatTestCase(input_shapes,
                                             axis,
                                             has_input_float,
                                             has_input_int8,
                                             has_output_int8),
                      check_graph,
                      TransformerLevel::Level1,
                      TransformerLevel::Level2,
                      18 /*opset_version*/,
                      0.01f /*per_sample_tolerance*/,
                      0.01f /*relative_per_sample_tolerance*/,
                      std::make_unique<QDQSelectorActionTransformer>(QDQIsInt8Allowed()));
    TransformerTester(BuildQDQConcatTestCase(input_shapes,
                                             axis,
                                             has_input_float,
                                             has_input_int8,
                                             has_output_int8),
                      check_graph,
                      TransformerLevel::Level1,
                      TransformerLevel::Level2,
                      19 /*opset_version*/,
                      0.01f /*per_sample_tolerance*/,
                      0.01f /*relative_per_sample_tolerance*/,
                      std::make_unique<QDQSelectorActionTransformer>(QDQIsInt8Allowed()));
  };

  test_case({{1, 6, 36}, {1, 3, 36}}, 1);
  test_case({{1, 6, 36}, {1, 6, 8}, {1, 6, 2}}, 2);
  test_case({{1, 6, 36}, {1, 6, 8}, {1, 6, 2}}, 2, true);
  test_case({{1, 6, 36}, {1, 6, 8}, {1, 6, 2}}, 2, false, true);
  test_case({{1, 6, 36}, {1, 6, 8}, {1, 6, 2}}, 2, false, false, true);
}

template <typename InputType, typename OutputType>
void QDQTransformerSoftmaxTests() {
  auto test_case = [&](const std::vector<int64_t>& input_shape, int64_t axis) {
    auto build_test_case = [&](ModelTestBuilder& builder) {
      auto* input_arg = builder.MakeInput<float>(input_shape, -5.f, 5.f);
      auto* output_arg = builder.MakeOutput();
      // add QDQ + Softmax
      auto* dq_output = AddQDQNodePair<InputType>(builder, input_arg, .105f,
                                                  (std::numeric_limits<OutputType>::max() / 255 * 255) / 2);
      auto* softmax_output = builder.MakeIntermediate();
      auto& softmax_node = builder.AddNode("Softmax", {dq_output}, {softmax_output});
      softmax_node.AddAttribute("axis", axis);
      // add QDQ output
      auto* q_output = builder.MakeIntermediate();
      builder.AddQuantizeLinearNode<OutputType>(softmax_output,
                                                1.0f / (std::numeric_limits<OutputType>::max() + 1),
                                                0,
                                                q_output);
      builder.AddDequantizeLinearNode<OutputType>(q_output,
                                                  1.0f / (std::numeric_limits<OutputType>::max() + 1),
                                                  0,
                                                  output_arg);
    };

    auto check_graph = [&](InferenceSessionWrapper& session) {
      auto op_to_count = CountOpsInGraph(session.GetGraph());
      if constexpr (std::is_same<InputType, OutputType>::value) {
        EXPECT_EQ(op_to_count["com.microsoft.QLinearSoftmax"], 1);
        EXPECT_EQ(op_to_count["Softmax"], 0);
        EXPECT_EQ(op_to_count["QuantizeLinear"], 1);
        EXPECT_EQ(op_to_count["DequantizeLinear"], 1);
      } else {
        EXPECT_EQ(op_to_count["com.microsoft.QLinearSoftmax"], 0);
        EXPECT_EQ(op_to_count["Softmax"], 1);
        EXPECT_EQ(op_to_count["QuantizeLinear"], 2);
        EXPECT_EQ(op_to_count["DequantizeLinear"], 2);
      }
    };

    TransformerTester(build_test_case,
                      check_graph,
                      TransformerLevel::Level1,
                      TransformerLevel::Level2,
                      12 /*opset_version*/,
                      0.01 /*per_sample_tolerance*/,
                      0.01 /*relative_per_sample_tolerance*/,
                      std::make_unique<QDQSelectorActionTransformer>(QDQIsInt8Allowed()));
    TransformerTester(build_test_case,
                      check_graph,
                      TransformerLevel::Level1,
                      TransformerLevel::Level2,
                      18 /*opset_version*/,
                      0.01 /*per_sample_tolerance*/,
                      0.01 /*relative_per_sample_tolerance*/,
                      std::make_unique<QDQSelectorActionTransformer>(QDQIsInt8Allowed()));
    TransformerTester(build_test_case,
                      check_graph,
                      TransformerLevel::Level1,
                      TransformerLevel::Level2,
                      19 /*opset_version*/,
                      0.01 /*per_sample_tolerance*/,
                      0.01 /*relative_per_sample_tolerance*/,
                      std::make_unique<QDQSelectorActionTransformer>(QDQIsInt8Allowed()));
  };

  test_case({1, 12, 37}, -1);
  test_case({1, 23, 13, 13}, -2);
}

TEST(QDQTransformerTests, Softmax_S8S8) {
  QDQTransformerSoftmaxTests<int8_t, int8_t>();
}

TEST(QDQTransformerTests, Softmax_U8U8) {
  QDQTransformerSoftmaxTests<uint8_t, uint8_t>();
}

#endif  // !defined(DISABLE_CONTRIB_OPS)

TEST(QDQTransformerTests, QDQPropagation_QBackward) {
  auto test_case = [&](const std::vector<int64_t>& input_shape,
                       size_t maxpool_dim,
                       const std::vector<int64_t>& perms,
                       bool add_op_boundary,
                       bool include_zp) {
    auto build_test_case = [&](ModelTestBuilder& builder) {
      auto* input_arg = builder.MakeInput<float>(input_shape, -1.f, 1.f);
      auto* output_arg = builder.MakeOutput();

      auto* transpose_input = add_op_boundary ? builder.MakeIntermediate() : input_arg;
      if (add_op_boundary) {
        // add Sign as boundary for QDQ propagation
        builder.AddNode("Sign", {input_arg}, {transpose_input});
      }

      // add Transpose
      auto* transpose_output = builder.MakeIntermediate();
      Node& transpose_node = builder.AddNode("Transpose", {transpose_input}, {transpose_output});
      transpose_node.AddAttribute("perm", perms);

      // add MaxPool
      auto* maxpool_output = builder.MakeIntermediate();
      Node& pool_node = builder.AddNode("MaxPool", {transpose_output}, {maxpool_output});
      std::vector<int64_t> pads((maxpool_dim - 2) * 2, 1);
      pool_node.AddAttribute("pads", pads);
      std::vector<int64_t> kernel_shape(maxpool_dim - 2, 3);
      pool_node.AddAttribute("kernel_shape", kernel_shape);

      // Reshape
      auto* reshape_output = builder.MakeIntermediate();
      auto* reshape_shape = builder.Make1DInitializer<int64_t>({-1, 0});
      builder.AddNode("Reshape", {maxpool_output, reshape_shape}, {reshape_output});

      // add Q
      constexpr float qdq_scale = 0.004f;
      if (include_zp) {
        constexpr uint8_t qdq_zero_point = 129;
        builder.AddQuantizeLinearNode<uint8_t>(reshape_output, qdq_scale, qdq_zero_point, output_arg);
      } else {
        builder.AddQuantizeLinearNode(reshape_output, qdq_scale, output_arg);
      }
    };

    auto check_graph = [&](InferenceSessionWrapper& session) {
      std::vector<std::string> expected_op_types_in_order{};
      if (add_op_boundary) {
        expected_op_types_in_order.push_back("Sign");
      }
      expected_op_types_in_order.insert(
          expected_op_types_in_order.end(),
          {"QuantizeLinear", "DequantizeLinear",
           "Transpose",
           "QuantizeLinear", "DequantizeLinear",
           "MaxPool",
           "QuantizeLinear", "DequantizeLinear",
           "Reshape",
           "QuantizeLinear"});

      const auto op_types_in_order = GetNodeOpTypesInTopologicalOrder(session.GetGraph());
      EXPECT_EQ(op_types_in_order, expected_op_types_in_order);
    };

    TransformerTester(build_test_case,
                      check_graph,
                      TransformerLevel::Default,
                      TransformerLevel::Level1);
  };

  test_case({1, 13, 13, 23}, 4, {0, 3, 1, 2}, false, false);
  test_case({1, 13, 13, 23}, 4, {0, 3, 1, 2}, false, true);
  test_case({1, 13, 13, 23}, 4, {0, 3, 1, 2}, true, false);
  test_case({1, 13, 13, 23}, 4, {0, 3, 1, 2}, true, true);
}

TEST(QDQTransformerTests, QDQPropagation_DQForward) {
  auto test_case = [&](const std::vector<int64_t>& input_shape,
                       size_t maxpool_dim,
                       const std::vector<int64_t>& perms,
                       bool add_op_boundary,
                       bool include_zp) {
    auto build_test_case = [&](ModelTestBuilder& builder) {
      auto* input_arg = builder.MakeInput<uint8_t>(input_shape,
                                                   std::numeric_limits<uint8_t>::min(),
                                                   std::numeric_limits<uint8_t>::max());
      auto* output_arg = builder.MakeOutput();

      // add DQ
      constexpr float qdq_scale = 0.004f;
      auto* dq_output = builder.MakeIntermediate();
      if (include_zp) {
        constexpr uint8_t qdq_zero_point = 129;
        builder.AddDequantizeLinearNode<uint8_t>(input_arg, qdq_scale, qdq_zero_point, dq_output);
      } else {
        builder.AddDequantizeLinearNode(input_arg, qdq_scale, dq_output);
      }

      // add Transpose
      auto* transpose_output = builder.MakeIntermediate();
      Node& transpose_node = builder.AddNode("Transpose", {dq_output}, {transpose_output});
      transpose_node.AddAttribute("perm", perms);

      // add MaxPool
      auto* maxpool_output = builder.MakeIntermediate();
      Node& pool_node = builder.AddNode("MaxPool", {transpose_output}, {maxpool_output});
      std::vector<int64_t> pads((maxpool_dim - 2) * 2, 1);
      pool_node.AddAttribute("pads", pads);
      std::vector<int64_t> kernel_shape(maxpool_dim - 2, 3);
      pool_node.AddAttribute("kernel_shape", kernel_shape);

      // Reshape
      auto* reshape_shape = builder.Make1DInitializer<int64_t>({-1, 0});
      auto* reshape_output = add_op_boundary ? builder.MakeIntermediate() : output_arg;
      builder.AddNode("Reshape", {maxpool_output, reshape_shape}, {reshape_output});

      if (add_op_boundary) {
        // add Sign as boundary for QDQ propagation
        builder.AddNode("Sign", {reshape_output}, {output_arg});
      }
    };

    auto check_graph = [&](InferenceSessionWrapper& session) {
      std::vector<std::string> expected_op_types_in_order{
          "DequantizeLinear",
          "Transpose",
          "QuantizeLinear", "DequantizeLinear",
          "MaxPool",
          "QuantizeLinear", "DequantizeLinear",
          "Reshape",
          "QuantizeLinear", "DequantizeLinear"};
      if (add_op_boundary) {
        expected_op_types_in_order.push_back("Sign");
      }

      const auto op_types_in_order = GetNodeOpTypesInTopologicalOrder(session.GetGraph());
      EXPECT_EQ(op_types_in_order, expected_op_types_in_order);
    };

    TransformerTester(build_test_case,
                      check_graph,
                      TransformerLevel::Default,
                      TransformerLevel::Level1,
                      12, 0.0, 0.0, nullptr, {},  // defaults that we're not overriding
                      {"TransposeOptimizer"});    // disable TransposeOptimizer for simplicity
    TransformerTester(build_test_case,
                      check_graph,
                      TransformerLevel::Default,
                      TransformerLevel::Level1,
                      18, 0.0, 0.0, nullptr, {},  // defaults that we're not overriding
                      {"TransposeOptimizer"});    // disable TransposeOptimizer for simplicity
    // TODO: fix opset 19
  };

  test_case({1, 13, 13, 23}, 4, {0, 3, 1, 2}, false, false);
  test_case({1, 13, 13, 23}, 4, {0, 3, 1, 2}, false, true);
  test_case({1, 13, 13, 23}, 4, {0, 3, 1, 2}, true, false);
  test_case({1, 13, 13, 23}, 4, {0, 3, 1, 2}, true, true);
}

TEST(QDQTransformerTests, QDQPropagation_StopAtOtherQDQ) {
  auto test_case = [&](const std::vector<int64_t>& input_shape, bool same_scale, bool same_zp) {
    auto build_test_case = [&](ModelTestBuilder& builder) {
      auto* input_arg = builder.MakeInput<float>(input_shape, -1.f, 1.f);
      auto* output_arg = builder.MakeOutput();

      // add QDQ
      auto* qdq_output = AddQDQNodePair<uint8_t>(builder, input_arg, .004f, 129);

      // Reshape
      auto* reshape_output = builder.MakeIntermediate();
      auto* reshape_shape = builder.Make1DInitializer<int64_t>({-1, 0});
      builder.AddNode("Reshape", {qdq_output, reshape_shape}, {reshape_output});

      // add Q
      builder.AddQuantizeLinearNode<uint8_t>(reshape_output, same_scale ? .004f : .0039f, same_zp ? 129 : 128, output_arg);
    };

    auto check_graph = [&](InferenceSessionWrapper& session) {
      const std::vector<std::string> expected_op_types_in_order{
          "QuantizeLinear", "DequantizeLinear",
          "Reshape",
          "QuantizeLinear"};
      const auto op_types_in_order = GetNodeOpTypesInTopologicalOrder(session.GetGraph());
      EXPECT_EQ(op_types_in_order, expected_op_types_in_order);
    };

    TransformerTester(build_test_case,
                      check_graph,
                      TransformerLevel::Default,
                      TransformerLevel::Level1);
  };

  test_case({1, 13, 13, 23}, false, false);
  test_case({1, 13, 13, 23}, false, true);
  test_case({1, 13, 13, 23}, true, false);
  test_case({1, 13, 13, 23}, true, true);
}

TEST(QDQTransformerTests, QDQPropagation_Q_No_Parent) {
  auto test_case = [&](const std::vector<int64_t>& input_shape, const std::vector<int64_t>& perms) {
    auto build_test_case = [&](ModelTestBuilder& builder) {
      auto* input_arg = builder.MakeInput<float>(input_shape, -1.f, 1.f);
      auto* output_arg = builder.MakeOutput();

      // add transpose
      auto* transpose_output = builder.MakeIntermediate();
      Node& transpose_node = builder.AddNode("Transpose", {input_arg}, {transpose_output});
      transpose_node.AddAttribute("perm", perms);

      // add Q
      builder.AddQuantizeLinearNode<uint8_t>(transpose_output, .0035f, 135, output_arg);
    };

    auto check_graph = [&](InferenceSessionWrapper& session) {
      const std::vector<std::string> expected_op_types_in_order{
          "QuantizeLinear", "DequantizeLinear",
          "Transpose",
          "QuantizeLinear"};
      const auto op_types_in_order = GetNodeOpTypesInTopologicalOrder(session.GetGraph());
      EXPECT_EQ(op_types_in_order, expected_op_types_in_order);
    };

    TransformerTester(build_test_case,
                      check_graph,
                      TransformerLevel::Default,
                      TransformerLevel::Level1);
  };

  test_case({1, 13, 13, 23}, {0, 2, 3, 1});
}

TEST(QDQTransformerTests, QDQPropagation_DQ_No_Children) {
  auto test_case = [&](const std::vector<int64_t>& input_shape, const std::vector<int64_t>& perms) {
    auto build_test_case = [&](ModelTestBuilder& builder) {
      auto* input_arg = builder.MakeInput<uint8_t>(input_shape,
                                                   std::numeric_limits<uint8_t>::min(),
                                                   std::numeric_limits<uint8_t>::max());
      auto* output_arg = builder.MakeOutput();

      // add DQ
      auto* dq_output = builder.MakeIntermediate();
      builder.AddDequantizeLinearNode<uint8_t>(input_arg, .0035f, 135, dq_output);

      // add transpose
      Node& transpose_node = builder.AddNode("Transpose", {dq_output}, {output_arg});
      transpose_node.AddAttribute("perm", perms);
    };

    auto check_graph = [&](InferenceSessionWrapper& session) {
      const std::vector<std::string> expected_op_types_in_order{
          "DequantizeLinear",
          "Transpose",
          "QuantizeLinear", "DequantizeLinear"};
      const auto op_types_in_order = GetNodeOpTypesInTopologicalOrder(session.GetGraph());
      EXPECT_EQ(op_types_in_order, expected_op_types_in_order);
    };

    TransformerTester(build_test_case,
                      check_graph,
                      TransformerLevel::Default,
                      TransformerLevel::Level1);
  };

  test_case({1, 13, 13, 23}, {0, 2, 3, 1});
}

TEST(QDQTransformerTests, QDQPropagation_Per_Layer_No_Propagation) {
  auto test_case = [&](const std::vector<int64_t>& input_shape, const std::vector<int64_t>& perms) {
    auto build_test_case = [&](ModelTestBuilder& builder) {
      auto* input_arg = builder.MakeInput<uint8_t>(input_shape,
                                                   std::numeric_limits<uint8_t>::min(),
                                                   std::numeric_limits<uint8_t>::max());
      auto* output_arg = builder.MakeOutput();

      // add DQ with per layer scale and zp values
      auto* dq_output = builder.MakeIntermediate();
      auto* dq_scale = builder.Make1DInitializer(std::vector<float>(input_shape[1], 0.0035f));
      auto* dq_zp = builder.Make1DInitializer(std::vector<uint8_t>(input_shape[1], 135));
      builder.AddNode("DequantizeLinear", {input_arg, dq_scale, dq_zp}, {dq_output});

      // add transpose
      Node& transpose_node = builder.AddNode("Transpose", {dq_output}, {output_arg});
      transpose_node.AddAttribute("perm", perms);
    };

    auto check_graph = [&](InferenceSessionWrapper& session) {
      // transpose optimization will change the order of the nodes,
      // but as we're testing there's no propagation of the DQ what matters is the op counts.
      auto op_counts = CountOpsInGraph(session.GetGraph());
      EXPECT_EQ(op_counts["DequantizeLinear"], 1);
      EXPECT_EQ(op_counts["Transpose"], 1);
    };

    TransformerTester(build_test_case,
                      check_graph,
                      TransformerLevel::Default,
                      TransformerLevel::Level1);
<<<<<<< HEAD
=======
    TransformerTester(build_test_case,
                      check_graph,
                      TransformerLevel::Default,
                      TransformerLevel::Level1,
                      18);  // disable TransposeOptimizer for simplicity
    TransformerTester(build_test_case,
                      check_graph,
                      TransformerLevel::Default,
                      TransformerLevel::Level1,
                      19);  // disable TransposeOptimizer for simplicity
>>>>>>> a0af8ed2
  };

  test_case({1, 13, 13, 23}, {0, 2, 3, 1});
}

TEST(QDQTransformerTests, QDQPropagation_DQ_Q) {
  auto test_case = [&](const std::vector<int64_t>& input_shape) {
    auto build_test_case = [&](ModelTestBuilder& builder) {
      auto* input_arg = builder.MakeInput<uint8_t>(input_shape,
                                                   std::numeric_limits<uint8_t>::min(),
                                                   std::numeric_limits<uint8_t>::max());
      auto* output_arg = builder.MakeOutput();

      // add DQ
      auto* dq_output = builder.MakeIntermediate();
      builder.AddDequantizeLinearNode<uint8_t>(input_arg, .0035f, 135, dq_output);

      // add Q
      builder.AddQuantizeLinearNode<uint8_t>(dq_output, .0035f, 135, output_arg);
    };

    auto check_graph = [&](InferenceSessionWrapper& session) {
      const std::vector<std::string> expected_op_types_in_order{
          "DequantizeLinear",
          "QuantizeLinear"};
      const auto op_types_in_order = GetNodeOpTypesInTopologicalOrder(session.GetGraph());
      EXPECT_EQ(op_types_in_order, expected_op_types_in_order);
    };

    TransformerTester(build_test_case,
                      check_graph,
                      TransformerLevel::Default,
                      TransformerLevel::Level1);
  };

  test_case({1, 13, 13, 23});
}

TEST(QDQTransformerTests, QDQ_Selector_Test) {
  const ORTCHAR_T* model_file_name = ORT_TSTR("testdata/transform/qdq_conv.onnx");

  SessionOptions so;
  // We want to keep the graph un-optimized to prevent QDQ transformer to kick in
  so.graph_optimization_level = TransformerLevel::Default;
  InferenceSessionWrapper session_object{so, GetEnvironment()};
  ASSERT_STATUS_OK(session_object.Load(model_file_name));
  ASSERT_STATUS_OK(session_object.Initialize());
  const Graph& graph = session_object.GetGraph();
  const auto* conv_node = graph.GetNode(3);

  // Make sure node 3 is the conv node
  ASSERT_TRUE(nullptr != conv_node);
  ASSERT_EQ("Conv", conv_node->OpType());

  onnxruntime::QDQ::ConvNodeGroupSelector conv_selector;

  // Initialize SelectorManager
  QDQ::SelectorManager selector_mgr;

  // Create a GraphViewer covers the whole graph
  const GraphViewer whole_graph_viewer(graph);

  // Make sure the conv QDQ group is selected for the full graph
  {
    const auto result = conv_selector.GetQDQSelection(whole_graph_viewer, *conv_node);
    ASSERT_TRUE(result.has_value());
    const auto& qdq_group = *result;
    ASSERT_EQ(std::vector<NodeIndex>({0, 1, 2}), qdq_group.dq_nodes);
    ASSERT_EQ(NodeIndex(3), qdq_group.target_node);
    ASSERT_EQ(std::vector<NodeIndex>({4}), qdq_group.q_nodes);
  }

  // Check if SelectorManager get a conv qdq group selection as expected
  {
    const auto result = selector_mgr.GetQDQSelections(whole_graph_viewer);
    ASSERT_FALSE(result.empty());
    const auto& qdq_group = result.at(0);
    ASSERT_EQ(std::vector<NodeIndex>({0, 1, 2}), qdq_group.dq_nodes);
    ASSERT_EQ(NodeIndex(3), qdq_group.target_node);
    ASSERT_EQ(std::vector<NodeIndex>({4}), qdq_group.q_nodes);
  }

// The function GetAllNodeUnits is enabled for NNAPI EP only for now
#ifdef USE_NNAPI
  {
    // Get all the NodeUnits in the graph_viewer
    std::vector<std::unique_ptr<NodeUnit>> node_unit_holder;
    std::unordered_map<const Node*, const NodeUnit*> node_unit_map;

    std::tie(node_unit_holder, node_unit_map) = GetAllNodeUnits(whole_graph_viewer);

    // We should get a single QDQ Node unit in the result
    ASSERT_EQ(1, node_unit_holder.size());
    ASSERT_EQ(5, node_unit_map.size());
    const auto& qdq_node_unit = *node_unit_holder[0];
    ASSERT_EQ(NodeUnit::Type::QDQGroup, qdq_node_unit.UnitType());

    ASSERT_EQ(3, qdq_node_unit.Inputs().size());
    ASSERT_EQ(1, qdq_node_unit.Outputs().size());
    ASSERT_EQ(conv_node, &qdq_node_unit.GetNode());

    const auto verify_io_def = [](const NodeUnitIODef& io_def, const Node& node) {
      const auto& op_type = node.OpType();
      const bool is_dq = op_type == "DequantizeLinear";
      const bool is_q = op_type == "QuantizeLinear";
      ASSERT_TRUE(is_dq || is_q);
      const auto input_defs = node.InputDefs();
      if (is_dq) {
        ASSERT_EQ(&io_def.node_arg, input_defs[0]);
      } else {  // is_q
        ASSERT_EQ(&io_def.node_arg, node.OutputDefs()[0]);
      }

      ASSERT_EQ(&io_def.quant_param->scale, input_defs[1]);

      // [optional] zero point should be consistent between NodeUnitIODef and Input/OutputDefs
      ASSERT_EQ(input_defs.size() == 3, !!io_def.quant_param->zero_point);
      if (input_defs.size() == 3)  // we have zero point
        ASSERT_EQ(io_def.quant_param->zero_point, input_defs[2]);
    };

    // We know the graph has 5 nodes, DQ_input, DQ_weight, DQ_bias, Conv, Q_output (index 0-4)
    verify_io_def(qdq_node_unit.Inputs()[0], *whole_graph_viewer.GetNode(0));   // DQ_input
    verify_io_def(qdq_node_unit.Inputs()[1], *whole_graph_viewer.GetNode(1));   // DQ_weight
    verify_io_def(qdq_node_unit.Inputs()[2], *whole_graph_viewer.GetNode(2));   // DQ_bias
    verify_io_def(qdq_node_unit.Outputs()[0], *whole_graph_viewer.GetNode(4));  // Q_output
  }
#endif  // #ifdef USE_NNAPI

  // Create a graph viewer covers part of the graph
  // Make sure the qdq conv selector will fail for the partial graph
  {
    // Get 3 nodes out of 5 nodes in the graph
    std::vector<const Node*> nodes{
        graph.GetNode(0),
        graph.GetNode(3),
        graph.GetNode(4),
    };

    // Generate the indexed subgraph
    const auto compute_capability = utils::MakeComputeCapability(
        whole_graph_viewer, nodes,
        []() { return "sub_graph"; },
        "Test Provider");

    const GraphViewer partial_graph_viewer(graph, *compute_capability->sub_graph);
    ASSERT_EQ(3, partial_graph_viewer.NumberOfNodes());

    // Check there is no qdq selection for the given nodes
    {
      const auto result = conv_selector.GetQDQSelection(partial_graph_viewer, *conv_node);
      ASSERT_FALSE(result.has_value());
    }

    // Check SelectorManager will get empty result
    {
      const auto result = selector_mgr.GetQDQSelections(partial_graph_viewer);
      ASSERT_TRUE(result.empty());
    }
  }
}

// regression test to validate TransposeOptimizer and QDQ Propagation don't loop
// see https://github.com/microsoft/onnxruntime/issues/11605
TEST(QDQTransformerTests, QDQPropagation_GH11605_Opset12_19) {
  auto test_case = [&]() {
    auto build_test_case = [&](ModelTestBuilder& builder) {
      auto* input_arg = builder.MakeInput<uint8_t>({1, 4, 4},
                                                   std::numeric_limits<uint8_t>::min(),
                                                   std::numeric_limits<uint8_t>::max());
      // add DQ
      auto* dq_output = builder.MakeIntermediate();
      builder.AddDequantizeLinearNode(input_arg, 0.123f, uint8_t(0), dq_output);

      // add Transpose 0, 2, 1
      const std::vector<int64_t>& perms{0, 2, 1};
      auto* transpose_output = builder.MakeIntermediate();
      Node& transpose_node = builder.AddNode("Transpose", {dq_output}, {transpose_output});
      transpose_node.AddAttribute("perm", perms);

      // add Softmax with axis=2 (to block the Transpose moving past it due to the transpose perms)
      auto* softmax_output = builder.MakeIntermediate();
      Node& softmax_node = builder.AddNode("Softmax", {transpose_output}, {softmax_output});
      softmax_node.AddAttribute("axis", int64_t(2));

      // add second Transpose. this is so the check in TransposeOptimizer::ProcessTranspose for outputs leading to
      // a Transpose is satisfied, allowing the first Transpose to move past the Q/DQ inserted by QDQ Propagation
      Node& transpose_node2 = builder.AddNode("Transpose", {softmax_output}, {builder.MakeOutput()});
      transpose_node2.AddAttribute("perm", perms);
    };

    // check that an edge case where transpose optimization gets blocked is handled gracefully.
    // Original: DQ -> Tr -> SoftM -> Tr
    // QDQ Prop inserts a Q/DQ pair to create a QDQ node group for the Transpose: DQ -> Tr -> Q -> DQ -> SoftM -> Tr
    // Transpose opt phase 1 moves the Tr down until it blocks on the SoftMax: DQ -> Q -> DQ -> Tr -> SoftM -> Tr
    // Transpose opt phase 2 flips the Tr to prior to the DQ as it's not part of a QDQ node group at that point, as
    // running the transpose on 8-bit data should be cheaper: DQ -> Q -> Tr -> DQ -> SoftM -> Tr
    // QDQ cleanup in Level2 removes the unnecessary DQ/Q pair at the start: Tr -> DQ -> SoftM -> Tr
    // this is the optimal result as the Transpose is using 8-bit data and we have no surplus Q/DQ pairs
    auto check_graph = [&](InferenceSessionWrapper& session) {
      std::vector<std::string> expected_op_types_in_order{
          "Transpose",
          "DequantizeLinear",
          "Softmax",
          "Transpose"};

      const auto op_types_in_order = GetNodeOpTypesInTopologicalOrder(session.GetGraph());
      EXPECT_EQ(op_types_in_order, expected_op_types_in_order);
    };

    TransformerTester(build_test_case,
                      check_graph,
                      TransformerLevel::Default,
                      TransformerLevel::Level2,
                      12);

    // TODO: fix opset 18, 19
  };

  test_case();
}

TEST(QDQTransformerTests, QDQPropagation_GH11605_Opset13) {
  auto test_case = [&]() {
    auto build_test_case = [&](ModelTestBuilder& builder) {
      auto* input_arg = builder.MakeInput<uint8_t>({1, 4, 4},
                                                   std::numeric_limits<uint8_t>::min(),
                                                   std::numeric_limits<uint8_t>::max());
      // add DQ
      auto* dq_output = builder.MakeIntermediate();
      builder.AddDequantizeLinearNode(input_arg, 0.123f, uint8_t(0), dq_output);

      // add Transpose 0, 2, 1
      const std::vector<int64_t>& perms{0, 2, 1};
      auto* transpose_output = builder.MakeIntermediate();
      Node& transpose_node = builder.AddNode("Transpose", {dq_output}, {transpose_output});
      transpose_node.AddAttribute("perm", perms);

      // add Softmax with axis=2 (to block the Transpose moving past it due to the transpose perms)
      auto* softmax_output = builder.MakeIntermediate();
      Node& softmax_node = builder.AddNode("Softmax", {transpose_output}, {softmax_output});
      softmax_node.AddAttribute("axis", int64_t(2));

      // add second Transpose. this is so the check in TransposeOptimizer::ProcessTranspose for outputs leading to
      // a Transpose is satisfied, allowing the first Transpose to move past the Q/DQ inserted by QDQ Propagation
      Node& transpose_node2 = builder.AddNode("Transpose", {softmax_output}, {builder.MakeOutput()});
      transpose_node2.AddAttribute("perm", perms);
    };

    // check that an edge case where transpose optimization gets blocked is handled gracefully.
    // Original: DQ -> Tr -> SoftM -> Tr
    // QDQ Prop inserts a Q/DQ pair to create a QDQ node group for the Transpose: DQ -> Tr -> Q -> DQ -> SoftM -> Tr
    // Transpose opt phase 1 moves the Tr down until it blocks on the SoftMax: DQ -> Q -> DQ -> Tr -> SoftM -> Tr
    // Transpose opt phase 2 flips the Tr to prior to the DQ as it's not part of a QDQ node group at that point, as
    // running the transpose on 8-bit data should be cheaper: DQ -> Q -> Tr -> DQ -> SoftM -> Tr
    // QDQ cleanup in Level2 removes the unnecessary DQ/Q pair at the start: Tr -> DQ -> SoftM -> Tr
    // this is the optimal result as the Transpose is using 8-bit data and we have no surplus Q/DQ pairs
    auto check_graph = [&](InferenceSessionWrapper& session) {
      std::vector<std::string> expected_op_types_in_order{
          "DequantizeLinear",
          "Softmax"};
      const auto op_types_in_order = GetNodeOpTypesInTopologicalOrder(session.GetGraph());
      EXPECT_EQ(op_types_in_order, expected_op_types_in_order);
    };

    TransformerTester(build_test_case,
                      check_graph,
                      TransformerLevel::Default,
                      TransformerLevel::Level2,
                      13);
    TransformerTester(build_test_case,
                      check_graph,
                      TransformerLevel::Default,
                      TransformerLevel::Level2,
                      19);
  };

  test_case();
}

// test removal of Q->DQ pairs by QDQFinalCleanupTransformer
TEST(QDQTransformerTests, QDQFinalCleanupTransformer_BasicQDQCleanup) {
  auto test_case = [&](const std::vector<std::vector<int64_t>>& input_shapes,
                       bool block_removal_of_last_dq = false,
                       bool block_removal_of_first_dq = false) {
    // create model with float input to multiple -> Q -> DQ -> Concat -> Q -> DQ -> output
    // If we enable cleanup and don't run the QDQ transformer we should drop all the Q->DQ pairs
    auto build_test_case = [&](ModelTestBuilder& builder) {
      auto input_count = input_shapes.size();
      std::vector<NodeArg*> input_args;
      std::vector<NodeArg*> q_input_args;
      for (size_t i = 0; i < input_count; i++) {
        input_args.push_back(builder.MakeInput<float>(input_shapes[i], -1.f, 1.f));
        q_input_args.push_back(AddQDQNodePair<uint8_t>(builder, input_args.back(), 0.05f, 128));

        if (i == 0 && block_removal_of_first_dq) {
          // add another edge to the DQ node
          auto* output = builder.MakeOutput();
          builder.AddNode("Identity", {q_input_args.back()}, {output});
        }
      }
      auto* concat_output = builder.MakeIntermediate();
      Node& concat_node = builder.AddNode("Concat", q_input_args, {concat_output});
      concat_node.AddAttribute("axis", int64_t(1));

      auto* q_concat_output = builder.MakeIntermediate();
      builder.AddQuantizeLinearNode<uint8_t>(concat_output, 0.05f, 128, q_concat_output);

      auto* output_arg = builder.MakeOutput();
      Node& dq_node = builder.AddDequantizeLinearNode<uint8_t>(q_concat_output, 0.05f, 128, output_arg);

      if (block_removal_of_last_dq) {
        // add another edge to the DQ node
        auto* output = builder.MakeOutput();
        builder.AddNode("Identity", {dq_node.MutableOutputDefs()[0]}, {output});
      }
    };

    // if we block removal of the DQ node the Q node in the pair will not be removed either
    const int expected_qdq_count = 0 + (block_removal_of_first_dq ? 1 : 0) + (block_removal_of_last_dq ? 1 : 0);
    // blocking removal of DQ by adding an additional edge will cause EnsureUniqueDQForNodeUnit to duplicate the DQ,
    // so we expect twice as many DQ's as original QDQ pairs
    const int expected_dq_count = expected_qdq_count * 2;

    auto check_graph = [expected_qdq_count, expected_dq_count](InferenceSessionWrapper& session) {
      auto op_to_count = CountOpsInGraph(session.GetGraph());
      EXPECT_EQ(op_to_count["QuantizeLinear"], expected_qdq_count);
      EXPECT_EQ(op_to_count["DequantizeLinear"], expected_dq_count);
      EXPECT_EQ(op_to_count["Concat"], 1);
    };

    auto add_session_options = [](SessionOptions& so) {
      ASSERT_STATUS_OK(so.config_options.AddConfigEntry(kOrtSessionOptionsEnableQuantQDQCleanup, "1"));
    };

    // we increase the tolerance as removing the QDQ nodes means there's no round-trip to 8-bit and back
    // essentially rounding the input values.
    TransformerTester(build_test_case,
                      check_graph,
                      TransformerLevel::Level1,
                      TransformerLevel::Level2,
                      12 /*opset_version*/,
                      0.025f /*per_sample_tolerance*/,
                      0.01f /*relative_per_sample_tolerance*/,
                      std::make_unique<QDQFinalCleanupTransformer>(true /*enable_q_dq_cleanup*/),
                      add_session_options);
    TransformerTester(build_test_case,
                      check_graph,
                      TransformerLevel::Level1,
                      TransformerLevel::Level2,
                      18 /*opset_version*/,
                      0.025f /*per_sample_tolerance*/,
                      0.01f /*relative_per_sample_tolerance*/,
                      std::make_unique<QDQFinalCleanupTransformer>(true /*enable_q_dq_cleanup*/),
                      add_session_options);
    TransformerTester(build_test_case,
                      check_graph,
                      TransformerLevel::Level1,
                      TransformerLevel::Level2,
                      19 /*opset_version*/,
                      0.025f /*per_sample_tolerance*/,
                      0.01f /*relative_per_sample_tolerance*/,
                      std::make_unique<QDQFinalCleanupTransformer>(true /*enable_q_dq_cleanup*/),
                      add_session_options);
  };

  test_case({{1, 2, 4}, {1, 3, 4}});
  test_case({{1, 2, 4}, {1, 3, 4}}, true);         // block removal of first dq
  test_case({{1, 2, 4}, {1, 3, 4}}, false, true);  // block removal of last dq
  test_case({{1, 2, 4}, {1, 3, 4}}, true, true);   // block removal of first and last dq
}

TEST(QDQTransformerTests, QDQFinalCleanupTransformer_BasicDQQCleanUp) {
  auto test_case = [](bool use_matching_qdq_params) {
    // input -> Q -> DQ -> Q -> DQ -> output
    auto build_test_case = [&](ModelTestBuilder& builder) {
      constexpr float scale_1 = 0.05f;
      constexpr uint8_t zp_1 = 128;
      auto* const input = builder.MakeInput<float>({1, 2, 4}, -1.0f, 1.0f);
      auto* const dq_1_out = AddQDQNodePair<uint8_t>(builder, input, scale_1, zp_1);

      const float scale_2 = use_matching_qdq_params ? scale_1 : scale_1 + 0.01f;
      const uint8_t zp_2 = use_matching_qdq_params ? zp_1 : zp_1 + 1;
      AddQDQNodePairWithOutputAsGraphOutput<uint8_t>(builder, dq_1_out, scale_2, zp_2);
    };

    auto check_graph = [&](const InferenceSessionWrapper& session) {
      const auto ops_in_order = GetNodeOpTypesInTopologicalOrder(session.GetGraph());
      const auto expected_ops_in_order = [&]() -> std::vector<std::string> {
        // In either case both DQ and Q will be removed and fused due to DoubleQDQPairsRemover
        return {"QuantizeLinear", "DequantizeLinear"};
      }();

      EXPECT_EQ(ops_in_order, expected_ops_in_order);
    };

    TransformerTester(build_test_case,
                      check_graph,
                      TransformerLevel::Level1,
                      TransformerLevel::Level2,
                      12 /*opset_version*/,
                      0.0f /*per_sample_tolerance*/,
                      0.0f /*relative_per_sample_tolerance*/,
                      std::make_unique<QDQFinalCleanupTransformer>(false /*enable_q_dq_cleanup*/));

    TransformerTester(build_test_case,
                      check_graph,
                      TransformerLevel::Level1,
                      TransformerLevel::Level2,
                      18 /*opset_version*/,
                      0.0f /*per_sample_tolerance*/,
                      0.0f /*relative_per_sample_tolerance*/,
                      std::make_unique<QDQFinalCleanupTransformer>(false /*enable_q_dq_cleanup*/));

    TransformerTester(build_test_case,
                      check_graph,
                      TransformerLevel::Level1,
                      TransformerLevel::Level2,
                      19 /*opset_version*/,
                      0.0f /*per_sample_tolerance*/,
                      0.0f /*relative_per_sample_tolerance*/,
                      std::make_unique<QDQFinalCleanupTransformer>(false /*enable_q_dq_cleanup*/));
  };

  test_case(true);
  test_case(false);
}

// test removal when we have graph input -> Q/DQ pair -> graph output
TEST(QDQTransformerTests, QDQFinalCleanupTransformer_GraphInputToOutput) {
  auto test_case = [](bool is_q_dq) {
    // create model with input -> Q/DQ pair -> output
    auto build_test_case = [&](ModelTestBuilder& builder) {
      constexpr float scale = 0.05f;
      constexpr uint8_t zp = 128;
      NodeArg* input = is_q_dq ? builder.MakeInput<float>({1, 2, 4}, -1.f, 1.f)
                               : builder.MakeInput<uint8_t>({1, 2, 4},
                                                            std::numeric_limits<uint8_t>::min(),
                                                            std::numeric_limits<uint8_t>::max());

      NodeArg* first_node_output = builder.MakeIntermediate();

      is_q_dq ? builder.AddQuantizeLinearNode<uint8_t>(input, scale, zp, first_node_output)
              : builder.AddDequantizeLinearNode<uint8_t>(input, scale, zp, first_node_output);

      auto* second_node_output = builder.MakeOutput();

      is_q_dq ? builder.AddDequantizeLinearNode<uint8_t>(first_node_output, scale, zp, second_node_output)
              : builder.AddQuantizeLinearNode<uint8_t>(first_node_output, scale, zp, second_node_output);
    };

    // with the Q/DQ pair being dropped we should have inserted an Identity node
    // to connect the graph input to the graph output
    auto check_graph = [](InferenceSessionWrapper& session) {
      auto op_to_count = CountOpsInGraph(session.GetGraph());
      EXPECT_EQ(op_to_count["QuantizeLinear"], 0);
      EXPECT_EQ(op_to_count["DequantizeLinear"], 0);
      EXPECT_EQ(op_to_count["Identity"], 1);
    };

    auto add_session_options = [&](SessionOptions& so) {
      if (is_q_dq) {
        ASSERT_STATUS_OK(so.config_options.AddConfigEntry(kOrtSessionOptionsEnableQuantQDQCleanup, "1"));
      }
    };

    const auto [per_sample_tolerance, relative_per_sample_tolerance] =
        is_q_dq
            // we increase the tolerance as removing the QDQ nodes means there's no round-trip to 8-bit and back
            // essentially rounding the input values.
            ? std::pair{0.025f, 0.01f}
            : std::pair{0.0f, 0.0f};

    TransformerTester(build_test_case,
                      check_graph,
                      TransformerLevel::Level1,
                      TransformerLevel::Level2,
                      12 /*opset_version*/,
                      per_sample_tolerance,
                      relative_per_sample_tolerance,
                      std::make_unique<QDQFinalCleanupTransformer>(is_q_dq /*enable_q_dq_cleanup*/),
                      add_session_options);

    TransformerTester(build_test_case,
                      check_graph,
                      TransformerLevel::Level1,
                      TransformerLevel::Level2,
                      18 /*opset_version*/,
                      per_sample_tolerance,
                      relative_per_sample_tolerance,
                      std::make_unique<QDQFinalCleanupTransformer>(is_q_dq /*enable_q_dq_cleanup*/),
                      add_session_options);

    TransformerTester(build_test_case,
                      check_graph,
                      TransformerLevel::Level1,
                      TransformerLevel::Level2,
                      19 /*opset_version*/,
                      per_sample_tolerance,
                      relative_per_sample_tolerance,
                      std::make_unique<QDQFinalCleanupTransformer>(is_q_dq /*enable_q_dq_cleanup*/),
                      add_session_options);
  };

  test_case(true);
  test_case(false);
}

#if !defined(DISABLE_CONTRIB_OPS)
TEST(QDQTransformerTests, QDQSoftmaxWithDQProducingGraphOutput) {
  auto test_case = [&](const std::vector<int64_t>& input_shape, int64_t axis) {
    auto build_test_case = [&](ModelTestBuilder& builder) {
      auto* input_arg = builder.MakeInput<float>(input_shape, -5.f, 5.f);
      auto* dq_output_arg = builder.MakeOutput();
      auto* output_arg = builder.MakeOutput();
      // add input QDQ
      auto* input_q_output = builder.MakeIntermediate();
      builder.AddQuantizeLinearNode<uint8_t>(input_arg,
                                             .105f,
                                             127,
                                             input_q_output);
      builder.AddDequantizeLinearNode<uint8_t>(input_q_output,
                                               .105f,
                                               127,
                                               dq_output_arg);

      // add Softmax
      auto* softmax_output = builder.MakeIntermediate();
      auto& softmax_node = builder.AddNode("Softmax", {dq_output_arg}, {softmax_output});
      softmax_node.AddAttribute("axis", axis);

      // add output QDQ
      auto* q_output = builder.MakeIntermediate();
      builder.AddQuantizeLinearNode<uint8_t>(softmax_output,
                                             1.0f / (std::numeric_limits<uint8_t>::max() + 1),
                                             0,
                                             q_output);
      builder.AddDequantizeLinearNode<uint8_t>(q_output,
                                               1.0f / (std::numeric_limits<uint8_t>::max() + 1),
                                               0,
                                               output_arg);
    };

    auto check_graph = [&](InferenceSessionWrapper& session) {
      auto op_to_count = CountOpsInGraph(session.GetGraph());

      // expect fusion because DQ duplication ensures that the node unit has unique DQ nodes
      EXPECT_EQ(op_to_count["com.microsoft.QLinearSoftmax"], 1);
      EXPECT_EQ(op_to_count["Softmax"], 0);
      EXPECT_EQ(op_to_count["QuantizeLinear"], 1);
      EXPECT_EQ(op_to_count["DequantizeLinear"], 2);  // duplicate of first DQ and original second DQ
    };

    TransformerTester(build_test_case,
                      check_graph,
                      TransformerLevel::Level1,
                      TransformerLevel::Level2,
                      12 /*opset_version*/,
                      0.01 /*per_sample_tolerance*/,
                      0.01 /*relative_per_sample_tolerance*/);

    TransformerTester(build_test_case,
                      check_graph,
                      TransformerLevel::Level1,
                      TransformerLevel::Level2,
                      18 /*opset_version*/,
                      0.01 /*per_sample_tolerance*/,
                      0.01 /*relative_per_sample_tolerance*/);

    TransformerTester(build_test_case,
                      check_graph,
                      TransformerLevel::Level1,
                      TransformerLevel::Level2,
                      19 /*opset_version*/,
                      0.01 /*per_sample_tolerance*/,
                      0.01 /*relative_per_sample_tolerance*/);
  };

  test_case({1, 12, 37}, -1);
}

// DQ produces graph output - special case for DropDQ path where there is only a DQ -> Node with no trailing Q
TEST(QDQTransformerTests, DropDQSelectorWithDQProducingGraphOutput) {
  auto test_case = [&](const std::vector<int64_t>& input_shape, int64_t axis, bool dq_produces_graph_output) {
    auto build_test_case = [&](ModelTestBuilder& builder) {
      auto* input_arg = builder.MakeInput<float>(input_shape, -5.f, 5.f);
      auto* output_arg = builder.MakeOutput();

      // add input QDQ
      auto* input_q_output = builder.MakeIntermediate();
      auto* dq_output_arg = dq_produces_graph_output ? builder.MakeOutput() : builder.MakeIntermediate();

      builder.AddQuantizeLinearNode<uint8_t>(input_arg, .105f, 127, input_q_output);
      builder.AddDequantizeLinearNode<uint8_t>(input_q_output, .105f, 127, dq_output_arg);

      // add ArgMax
      auto* argmax_output = builder.MakeIntermediate();
      auto& argmax_node = builder.AddNode("ArgMax", {dq_output_arg}, {argmax_output});
      argmax_node.AddAttribute("axis", axis);

      // add output Identity
      builder.AddNode("Identity", {argmax_output}, {output_arg});
    };

    auto check_graph = [&](InferenceSessionWrapper& session) {
      const Graph& graph = session.GetGraph();

      auto op_to_count = CountOpsInGraph(graph);
      const auto expected_dq_count =
          dq_produces_graph_output
              ? 1   // EnsureUniqueDQForNodeUnit duplicates one DQ and DropDQ drops one DQ
              : 0;  // DropDQ drops one DQ
      EXPECT_EQ(op_to_count["DequantizeLinear"], expected_dq_count);

      const auto& nodes = graph.Nodes();
      const auto argmax_node_it = std::find_if(nodes.cbegin(),
                                               nodes.cend(),
                                               [](const Node& node) { return node.OpType() == "ArgMax"; });
      ASSERT_NE(argmax_node_it, nodes.cend());

      // the DQ from Q -> DQ -> ArgMax should have been dropped, look for the Q -> ArgMax edge
      ASSERT_EQ(argmax_node_it->GetInputEdgesCount(), static_cast<size_t>(1));
      EXPECT_EQ(argmax_node_it->InputEdgesBegin()->GetNode().OpType(), "QuantizeLinear");
    };

    TransformerTester(build_test_case,
                      check_graph,
                      TransformerLevel::Level1,
                      TransformerLevel::Level2,
                      12 /*opset_version*/);

    TransformerTester(build_test_case,
                      check_graph,
                      TransformerLevel::Level1,
                      TransformerLevel::Level2,
                      18 /*opset_version*/);

    TransformerTester(build_test_case,
                      check_graph,
                      TransformerLevel::Level1,
                      TransformerLevel::Level2,
                      19 /*opset_version*/);
  };

  // test with and without the DQ producing a graph output to validate the test hits DropDQ
  test_case({1, 4, 8}, -1, false);
  test_case({1, 4, 8}, -1, true);
}
#endif  // !defined(DISABLE_CONTRIB_OPS)

}  // namespace test
}  // namespace onnxruntime<|MERGE_RESOLUTION|>--- conflicted
+++ resolved
@@ -2639,19 +2639,16 @@
                       check_graph,
                       TransformerLevel::Default,
                       TransformerLevel::Level1);
-<<<<<<< HEAD
-=======
     TransformerTester(build_test_case,
                       check_graph,
                       TransformerLevel::Default,
                       TransformerLevel::Level1,
-                      18);  // disable TransposeOptimizer for simplicity
+                      18);
     TransformerTester(build_test_case,
                       check_graph,
                       TransformerLevel::Default,
                       TransformerLevel::Level1,
-                      19);  // disable TransposeOptimizer for simplicity
->>>>>>> a0af8ed2
+                      19);
   };
 
   test_case({1, 13, 13, 23}, {0, 2, 3, 1});
