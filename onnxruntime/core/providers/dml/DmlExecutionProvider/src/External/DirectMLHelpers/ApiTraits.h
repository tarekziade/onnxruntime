--- conflicted
+++ resolved
@@ -1156,15 +1156,9 @@
 };
 
 template <>
-<<<<<<< HEAD
-struct OperatorDescTraits<DML_MULTI_HEAD_ATTENTION_OPERATOR_DESC>
-{
-    static constexpr DML_OPERATOR_TYPE Type = DML_OPERATOR_MULTI_HEAD_ATTENTION;
-=======
 struct OperatorDescTraits<DML_MULTIHEAD_ATTENTION_OPERATOR_DESC>
 {
     static constexpr DML_OPERATOR_TYPE Type = DML_OPERATOR_MULTIHEAD_ATTENTION;
->>>>>>> f56fcf06
 };
 
 template <DML_OPERATOR_TYPE Type>
@@ -2151,15 +2145,9 @@
 };
 
 template <>
-<<<<<<< HEAD
-struct OperatorTypeTraits<(DML_OPERATOR_TYPE)DML_OPERATOR_MULTI_HEAD_ATTENTION>
-{
-    using DescType = DML_MULTI_HEAD_ATTENTION_OPERATOR_DESC;
-=======
 struct OperatorTypeTraits<(DML_OPERATOR_TYPE)DML_OPERATOR_MULTIHEAD_ATTENTION>
 {
     using DescType = DML_MULTIHEAD_ATTENTION_OPERATOR_DESC;
->>>>>>> f56fcf06
 };
 
 // Calls a visitor functor, supplying an empty operator desc corresponding to the given DML_OPERATOR_TYPE as
@@ -2455,13 +2443,8 @@
         return std::invoke(std::forward<Visitor>(visitor), DML_RESAMPLE_GRAD1_OPERATOR_DESC{}, std::forward<Ts>(args)...);
     case DML_OPERATOR_DIAGONAL_MATRIX1:
         return std::invoke(std::forward<Visitor>(visitor), DML_DIAGONAL_MATRIX1_OPERATOR_DESC{}, std::forward<Ts>(args)...);
-<<<<<<< HEAD
-    case DML_OPERATOR_MULTI_HEAD_ATTENTION:
-        return std::invoke(std::forward<Visitor>(visitor), DML_MULTI_HEAD_ATTENTION_OPERATOR_DESC{}, std::forward<Ts>(args)...);
-=======
     case DML_OPERATOR_MULTIHEAD_ATTENTION:
         return std::invoke(std::forward<Visitor>(visitor), DML_MULTIHEAD_ATTENTION_OPERATOR_DESC{}, std::forward<Ts>(args)...);
->>>>>>> f56fcf06
     case DML_OPERATOR_ACTIVATION_ELU:
         return std::invoke(std::forward<Visitor>(visitor), DML_ACTIVATION_ELU_OPERATOR_DESC{}, std::forward<Ts>(args)...);
     case DML_OPERATOR_ACTIVATION_CELU:
@@ -2663,11 +2646,7 @@
     case DML_OPERATOR_RESAMPLE2: return "DML_OPERATOR_RESAMPLE2";
     case DML_OPERATOR_RESAMPLE_GRAD1: return "DML_OPERATOR_RESAMPLE_GRAD1";
     case DML_OPERATOR_DIAGONAL_MATRIX1: return "DML_OPERATOR_DIAGONAL_MATRIX1";
-<<<<<<< HEAD
-    case DML_OPERATOR_MULTI_HEAD_ATTENTION: return "DML_OPERATOR_MULTI_HEAD_ATTENTION";
-=======
     case DML_OPERATOR_MULTIHEAD_ATTENTION: return "DML_OPERATOR_MULTIHEAD_ATTENTION";
->>>>>>> f56fcf06
     default:
         assert(false);
         return "<unknown>";
