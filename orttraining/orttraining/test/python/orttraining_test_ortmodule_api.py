# Copyright (c) Microsoft Corporation. All rights reserved.
# Licensed under the MIT License.
# orttraining_test_ortmodule_api.py

import copy
import inspect
import itertools
import math
import os
import pickle
import random
import tempfile
import time
import unittest.mock
import warnings
from collections import OrderedDict, namedtuple

import _test_helpers
import numpy as np
import onnx
import pytest
import torch
from packaging.version import Version

# Import autocasting libs
from torch import nn
from torch.cuda import amp
from transformers import AdamW, AutoConfig, BertForSequenceClassification, Trainer
from transformers.modeling_outputs import SequenceClassifierOutput

import onnxruntime.training.ortmodule as ortmodule_module
from onnxruntime.training.optim import AdamWMode, FusedAdam
from onnxruntime.training.ortmodule import DebugOptions, LogLevel, ORTModule, _fallback, _io, _utils
from onnxruntime.training.ortmodule._custom_gradient_registry import register_gradient
from onnxruntime.training.ortmodule.options import _SkipCheck
from onnxruntime.training.utils import pytorch_type_to_onnx_dtype

DEFAULT_OPSET = 17


# PyTorch model definitions for tests


class NeuralNetSinglePositionalArgument(torch.nn.Module):
    def __init__(self, input_size, hidden_size, num_classes):
        super().__init__()

        self.fc1 = torch.nn.Linear(input_size, hidden_size)
        self.relu = torch.nn.ReLU()
        self.fc2 = torch.nn.Linear(hidden_size, num_classes)

    def forward(self, input1):
        out = self.fc1(input1)
        out = self.relu(out)
        out = self.fc2(out)
        return out


class NeuralNetMultiplePositionalArgumentsMultiOutputsWithoutDependency(torch.nn.Module):
    def __init__(self, input_size, hidden_size, num_classes):
        super().__init__()

        self.fc1 = torch.nn.Linear(input_size, hidden_size)
        self.fc2 = torch.nn.Linear(input_size, hidden_size)
        self.softmax1 = torch.nn.Softmax(dim=1)
        self.softmax2 = torch.nn.Softmax(dim=1)
        self.relu1 = torch.nn.ReLU()
        self.relu2 = torch.nn.ReLU()

    def forward(self, input1, input2):
        model_input = input1 + input2
        out1 = self.fc1(model_input)
        out2 = self.fc2(model_input)
        out1 = self.softmax1(out1)
        out2 = self.softmax2(out2)
        out1 = self.relu1(out1)
        out2 = self.relu2(out2)
        return out1, out2


class NeuralNetMultiplePositionalArgumentsMultiOutputsWithDependency(torch.nn.Module):
    def __init__(self, input_size, hidden_size, num_classes):
        super().__init__()

        self.fc1 = torch.nn.Linear(input_size, hidden_size)
        self.softmax = torch.nn.Softmax(dim=1)
        self.fc2 = torch.nn.Linear(hidden_size, num_classes)

    def forward(self, input1, input2):
        model_input = input1 + input2
        out1 = self.fc1(model_input)
        out1 = self.softmax(out1)
        # TODO: Using relu here will cause the forward prediction error
        # ORT's Relu output is sharing the same buffer as input,
        # and this buffer is returned as ORTModule's output to Pytorch
        out2 = self.fc2(out1)
        return out1, out2


class NeuralNetMultiplePositionalArguments(torch.nn.Module):
    def __init__(self, input_size, hidden_size, num_classes):
        super().__init__()

        self.fc1 = torch.nn.Linear(input_size, hidden_size)
        self.relu = torch.nn.ReLU()
        self.fc2 = torch.nn.Linear(hidden_size, num_classes)

    def forward(self, input1, input2):
        model_input = input1 + input2
        out = self.fc1(model_input)
        out = self.relu(out)
        out = self.fc2(out)
        return out


class NeuralNetMultiplePositionalArgumentsVarKeyword(torch.nn.Module):
    def __init__(self, input_size, hidden_size, num_classes):
        super().__init__()

        self.fc1 = torch.nn.Linear(input_size, hidden_size)
        self.relu = torch.nn.ReLU()
        self.fc2 = torch.nn.Linear(hidden_size, num_classes)

    def forward(self, input1, input2, **kwargs):
        model_input = input1 + input2
        out = self.fc1(model_input)
        out = self.relu(out)
        out = self.fc2(out)
        return out


class NeuralNetPositionalArguments(torch.nn.Module):
    def __init__(self, input_size, hidden_size, num_classes):
        super().__init__()

        self.fc1 = torch.nn.Linear(input_size, hidden_size)
        self.relu = torch.nn.ReLU()
        self.fc2 = torch.nn.Linear(hidden_size, num_classes)

    def forward(self, *model_inputs):
        model_input = torch.sum(torch.stack(model_inputs), dim=0)
        out = self.fc1(model_input)
        out = self.relu(out)
        out = self.fc2(out)
        return out


class NeuralNetKeywordArguments(torch.nn.Module):
    def __init__(self, input_size, hidden_size, num_classes):
        super().__init__()

        self.fc1 = torch.nn.Linear(input_size, hidden_size)
        self.relu = torch.nn.ReLU()
        self.fc2 = torch.nn.Linear(hidden_size, num_classes)

    def forward(self, x=None, y=None, z=None):
        model_input = torch.sum(torch.stack([x, y, z]), dim=0)
        out = self.fc1(model_input)
        out = self.relu(out)
        out = self.fc2(out)
        return out


class NeuralNetPositionalAndKeywordArguments(torch.nn.Module):
    def __init__(self, input_size, hidden_size, num_classes):
        super().__init__()

        self.fc1 = torch.nn.Linear(input_size, hidden_size)
        self.relu = torch.nn.ReLU()
        self.fc2 = torch.nn.Linear(hidden_size, num_classes)

    def forward(self, model_input, x=None, y=None, z=None):
        model_input = model_input + torch.sum(torch.stack([x, y, z]), dim=0)
        out = self.fc1(model_input)
        out = self.relu(out)
        out = self.fc2(out)
        return out


class NeuralNetSimplePositionalAndKeywordArguments(torch.nn.Module):
    def __init__(self):
        super().__init__()
        self.a = torch.nn.Parameter(torch.FloatTensor([-1.0, 1.0]))

    def forward(self, x, y=None, z=None):
        if z is not None:
            return torch.mean(self.a) + x + 4 * z
        if y is not None:
            return torch.mean(self.a) + 3 * y
        return torch.mean(self.a) + x


class NeuralNetNonDifferentiableOutput(torch.nn.Module):
    def __init__(self, input_size, hidden_size, num_classes):
        super().__init__()
        self.fc1 = torch.nn.Linear(input_size, hidden_size)
        self.relu = torch.nn.ReLU()
        self.fc2 = torch.nn.Linear(hidden_size, num_classes)

    def forward(self, input1):
        out = self.fc1(input1)
        out1 = self.relu(out)
        out2 = self.fc2(out1)
        mask1 = torch.gt(out1, 0.01)
        mask1 = mask1.long()  # TODO: Casting from bool to float or int will cause the UT failure
        # True is casted to 1065353216 for Cast(from=bool, to=int), whereas pytorch would give 1
        # True is casted to -1 for Cast(from=bool, to=float), where as pytorch would give 1.0f
        mask2 = torch.lt(out2, 0.02)
        mask2 = mask2.long()

        return out1, mask1, out2, mask2  # intentionally place the non-differentiable output in the middle


class NeuralNetChainedLayersWithNonDifferentiableOutput(torch.nn.Module):
    def __init__(self, input_size, hidden_size, num_classes):
        super().__init__()
        self.fc1 = torch.nn.Linear(input_size, hidden_size)
        self.relu = torch.nn.ReLU()
        self.fc2 = torch.nn.Linear(hidden_size, num_classes)

    def forward(self, input1, mask1):
        out = self.fc1(input1)
        out1 = self.relu(out)
        out2 = self.fc2(out1)
        # this will trigger torch to set requires_grad = True for mask tensor
        mask = mask1

        return out2, mask


class NeuralNetPartialNoGradModel(torch.nn.Module):
    def __init__(self, input_size, hidden_size, num_classes):
        super().__init__()

        self.fc1 = torch.nn.Linear(input_size, hidden_size).requires_grad_(False)
        self.relu = torch.nn.ReLU()
        self.fc2 = torch.nn.Linear(hidden_size, num_classes)

    def forward(self, model_input):
        out = self.relu(self.fc1(model_input))
        out = self.fc2(out)
        return out


class UnusedEndParameterNet(torch.nn.Module):
    def __init__(self, input_size, hidden_size1, hidden_size2, num_classes):
        super().__init__()

        self.fc1 = torch.nn.Linear(input_size, hidden_size1)
        self.relu = torch.nn.ReLU()
        # fc2 is an unused initializer (which is in the end of initializer list)
        # which will be dropped after export
        self.fc2 = torch.nn.Linear(hidden_size1, hidden_size2)
        self.register_buffer("buffer", torch.ones(hidden_size1))

    def forward(self, input1):
        out = self.fc1(input1)
        out = self.relu(out)
        out = out + self.buffer
        return out


class UnusedBeginParameterNet(torch.nn.Module):
    def __init__(self, input_size, hidden_size1, hidden_size2, num_classes):
        super().__init__()

        # fc1 is an unused initializer (which is in the begining of initializer list)
        # which will be dropped after export
        self.fc1 = torch.nn.Linear(input_size, hidden_size1)
        self.relu = torch.nn.ReLU()
        self.fc2 = torch.nn.Linear(input_size, hidden_size2)
        self.register_buffer("buffer", torch.ones(hidden_size2))

    def forward(self, input1):
        out = self.fc2(input1)
        out = self.relu(out)
        out = out + self.buffer
        return out


class UnusedMiddleParameterNet(torch.nn.Module):
    def __init__(self, input_size, hidden_size1, hidden_size2, num_classes):
        super().__init__()

        self.fc1 = torch.nn.Linear(input_size, hidden_size1)
        self.relu = torch.nn.ReLU()
        # fc2 is an unused initializer (which is in the middle of initializer list)
        # which will be dropped after export
        self.fc2 = torch.nn.Linear(hidden_size1, hidden_size2)
        self.fc3 = torch.nn.Linear(hidden_size1, num_classes)
        self.register_buffer("buffer", torch.ones(num_classes))

    def forward(self, input1):
        out = self.fc1(input1)
        out = self.relu(out)
        out = self.fc3(out)
        out = out + self.buffer
        return out


class StatelessModel(torch.nn.Module):
    def __init__(self):
        super().__init__()

    def forward(self, x):
        return x


class NeuralNetCustomClassOutput(torch.nn.Module):
    class CustomClass:
        def __init__(self, out1, out2, out3):
            self.out1 = out1
            self.out2 = out2
            self.out3 = out3

    def __init__(self, input_size, hidden_size, num_classes):
        super().__init__()

        self.fc1_1 = torch.nn.Linear(input_size, hidden_size)
        self.relu1 = torch.nn.ReLU()
        self.fc1_2 = torch.nn.Linear(hidden_size, num_classes)

        self.fc2_1 = torch.nn.Linear(input_size, hidden_size)
        self.relu2 = torch.nn.ReLU()
        self.fc2_2 = torch.nn.Linear(hidden_size, num_classes)

        self.fc3_1 = torch.nn.Linear(input_size, hidden_size)
        self.relu3 = torch.nn.ReLU()
        self.fc3_2 = torch.nn.Linear(hidden_size, num_classes)

    def forward(self, input1, input2, input3):
        out1 = self.fc1_2(self.relu1(self.fc1_1(input1)))
        out2 = self.fc2_2(self.relu2(self.fc2_1(input2)))
        out3 = self.fc3_2(self.relu3(self.fc3_1(input3)))
        return NeuralNetCustomClassOutput.CustomClass(out1, out2, out3)


class MyStrNet(torch.nn.Module):
    def forward(self, x, my_str):
        if my_str.lower() == "hello":
            return x + 1
        return x


class SerializationNet(torch.nn.Module):
    def __init__(self, input_size, hidden_size, num_classes):
        super().__init__()

        self.fc1 = torch.nn.Linear(input_size, hidden_size)
        self.relu = torch.nn.ReLU()
        self.fc2 = torch.nn.Linear(hidden_size, num_classes)

    def forward(self, input1):
        out = self.fc1(input1)
        out = self.relu(out)
        out = self.fc2(out)
        return out

    def train_step(self, input):
        out = self(input)
        loss = out.sum()
        loss.backward()

        return out


@pytest.fixture(scope="session", autouse=True)
def run_before_test_session(request):
    def insert_disable_fallback_in_env():
        os.environ["ORTMODULE_FALLBACK_POLICY"] = "FALLBACK_DISABLE"

    def remove_disable_fallback_from_env():
        del os.environ["ORTMODULE_FALLBACK_POLICY"]

    insert_disable_fallback_in_env()
    request.addfinalizer(remove_disable_fallback_from_env)


# FIXME: This is a workaround for the problem that pytest is still cleaning up the previous test
# while the next task already start.
@pytest.fixture(autouse=True)
def run_before_tests():
    # wait for 50ms before starting the next test
    time.sleep(0.05)


def _get_bert_for_sequence_classification_model(
    device,
    is_training=False,
    output_attentions=False,
    output_hidden_states=False,
    return_dict=True,
    hidden_dropout_prob=0.1,
    attention_probs_dropout_prob=0.1,
):
    """Returns the BertForSequenceClassification pretrained model"""

    config = AutoConfig.from_pretrained(
        "bert-base-uncased",
        num_labels=2,
        num_hidden_layers=1,
        output_attentions=output_attentions,
        output_hidden_states=output_hidden_states,
        hidden_dropout_prob=hidden_dropout_prob,
        attention_probs_dropout_prob=attention_probs_dropout_prob,
    )
    config.return_dict = return_dict

    model = BertForSequenceClassification.from_pretrained(
        "bert-base-uncased",
        config=config,
    ).to(device)

    if is_training:
        model.train()
    else:
        model.eval()
    return model


def _generate_attention_mask_for_encoder_following_hf(batch_size, seq_length, device, past_key_values_length=0):
    """Generate attention mask for encoder following the implementation in HuggingFace.

    Be noted: past_key_values_length is 0 for training.

    Generate mask using this
        https://github.com/huggingface/transformers/blame/4f27ee936a861f56f32ea6db138978b274008006/src/transformers/models/bert/modeling_bert.py#L974C81-L974C81

    """

    attention_mask = torch.ones(((batch_size, seq_length + past_key_values_length)), device=device)
    return attention_mask


def _get_bert_for_sequence_classification_sample_data_with_random_shapes(device):
    """Returns sample data with random shape to be used with BertForSequenceClassification model"""

    bsz = random.randint(1, 100)
    seq_length = random.randint(1, 100)
    input_ids = torch.randint(0, 100, (bsz, seq_length), dtype=torch.long, device=device)
    input_mask = _generate_attention_mask_for_encoder_following_hf(bsz, seq_length, device)
    labels = torch.randint(0, 1, (bsz,), dtype=torch.long, device=device)

    return input_ids, input_mask, labels


def _get_bert_for_sequence_classification_sample_data(device):
    """Returns sample data to be used with BertForSequenceClassification model"""

    input_ids = torch.randint(0, 100, (32, 64), dtype=torch.long, device=device)
    input_mask = _generate_attention_mask_for_encoder_following_hf(32, 64, device)
    labels = torch.randint(0, 1, (32,), dtype=torch.long, device=device)

    return input_ids, input_mask, labels


# ORTModule-API tests


def test_forward_call_single_positional_argument():
    device = "cuda"

    N, D_in, H, D_out = 64, 784, 500, 10  # noqa: N806
    model = NeuralNetSinglePositionalArgument(D_in, H, D_out).to(device)
    ort_model = ORTModule(model)
    # Check that the original forward signature is preserved.
    assert inspect.signature(model.forward) == inspect.signature(ort_model.forward)
    x = torch.randn(N, D_in, device=device)
    # Make sure model runs without any exception
    prediction = ort_model(x)
    assert prediction is not None
    prediction = prediction.sum()
    prediction.backward()


def test_forward_call_multiple_positional_arguments():
    device = "cuda"

    N, D_in, H, D_out = 64, 784, 500, 10  # noqa: N806
    model = NeuralNetMultiplePositionalArguments(input_size=D_in, hidden_size=H, num_classes=D_out).to(device)
    ort_model = ORTModule(model)
    # Check that the original forward signature is preserved.
    assert inspect.signature(model.forward) == inspect.signature(ort_model.forward)
    x = torch.randn(N, D_in, device=device)
    y = torch.randn(N, D_in, device=device)

    # Make sure model runs without any exception
    prediction = ort_model(x, y)
    assert prediction is not None
    prediction = prediction.sum()
    prediction.backward()


def test_forward_call_positional_arguments():
    device = "cuda"

    N, D_in, H, D_out = 64, 784, 500, 10  # noqa: N806
    model = NeuralNetPositionalArguments(input_size=D_in, hidden_size=H, num_classes=D_out).to(device)
    model = ORTModule(model)
    args = [
        torch.randn(N, D_in, device=device),
        torch.randn(N, D_in, device=device),
        torch.randn(N, D_in, device=device),
    ]

    # Make sure model runs without any exception
    prediction = model(*args)
    assert prediction is not None
    prediction = prediction.sum()
    prediction.backward()


def test_forward_call_keyword_arguments():
    device = "cuda"

    N, D_in, H, D_out = 64, 784, 500, 10  # noqa: N806
    model = NeuralNetKeywordArguments(D_in, H, D_out).to(device)
    model = ORTModule(model)
    x = torch.randn(N, D_in, device=device)
    y = torch.randn(N, D_in, device=device)
    z = torch.randn(N, D_in, device=device)

    # Make sure model runs without any exception
    prediction = model(x, y, z)
    assert prediction is not None
    prediction = prediction.sum()
    prediction.backward()


def test_forward_call_positional_and_keyword_arguments():
    device = "cuda"

    N, D_in, H, D_out = 64, 784, 500, 10  # noqa: N806
    model = NeuralNetPositionalAndKeywordArguments(D_in, H, D_out).to(device)
    model = ORTModule(model)
    a = torch.randn(N, D_in, device=device)
    x = torch.randn(N, D_in, device=device)
    y = torch.randn(N, D_in, device=device)
    z = torch.randn(N, D_in, device=device)

    # Make sure model runs without any exception
    prediction = model(a, x, y, z)
    assert prediction is not None
    prediction = prediction.sum()
    prediction.backward()


@pytest.mark.parametrize(
    "forward_function",
    [
        lambda model: model(torch.tensor([1.0])),
        lambda model: model(x=torch.tensor([1.0])),
        lambda model: model(torch.tensor([1.0]), None, None),
        lambda model: model(torch.tensor([1.0]), None, z=None),
        lambda model: model(torch.tensor([1.0]), None),
        lambda model: model(x=torch.tensor([1.0]), y=torch.tensor([1.0])),
        lambda model: model(y=torch.tensor([1.0]), x=torch.tensor([1.0])),
        lambda model: model(y=torch.tensor([1.0]), z=None, x=torch.tensor([1.0])),
        lambda model: model(torch.tensor([1.0]), None, z=torch.tensor([1.0])),
        lambda model: model(x=torch.tensor([1.0]), z=torch.tensor([1.0])),
        lambda model: model(torch.tensor([1.0]), z=torch.tensor([1.0])),
        lambda model: model(torch.tensor([1.0]), z=torch.tensor([1.0]), y=torch.tensor([1.0])),
        lambda model: model(torch.tensor([1.0]), torch.tensor([1.0]), torch.tensor([1.0])),
        lambda model: model(torch.tensor([1.0]), None, torch.tensor([1.0])),
        lambda model: model(z=torch.tensor([1.0]), x=torch.tensor([1.0]), y=torch.tensor([1.0])),
        lambda model: model(z=torch.tensor([1.0]), x=torch.tensor([1.0]), y=None),
    ],
)
def test_compare_pytorch_forward_call_positional_and_keyword_arguments(forward_function):
    model = NeuralNetSimplePositionalAndKeywordArguments()
    pytorch_result = forward_function(model).item()

    model = NeuralNetSimplePositionalAndKeywordArguments()
    model = ORTModule(model)
    ortmodule_result = forward_function(model).item()
    ortmodule_result_again = forward_function(model).item()
    assert ortmodule_result == ortmodule_result_again
    assert pytorch_result == ortmodule_result

    prediction = forward_function(model).sum()
    prediction.backward()


def test_torch_nn_module_cuda_method():
    original_device = "cpu"
    to_device = "cuda"

    N, D_in, H, D_out = 64, 784, 500, 10  # noqa: N806
    model = NeuralNetSinglePositionalArgument(D_in, H, D_out)
    model = ORTModule(model)
    for _, parameter_value in model.named_parameters():
        assert parameter_value.device.type == original_device

    x = torch.randn(N, D_in, device=to_device)
    model = model.cuda()
    model(x)

    for _, parameter_value in model.named_parameters():
        assert parameter_value.device.type == to_device


@pytest.mark.parametrize("set_gpu_on_original_module", [True, False])
def test_torch_nn_module_cpu_method(set_gpu_on_original_module):
    original_device = "cuda"
    to_device = "cpu"

    N, D_in, H, D_out = 64, 784, 500, 10  # noqa: N806
    if set_gpu_on_original_module:
        model = NeuralNetSinglePositionalArgument(D_in, H, D_out).to(original_device)
        model = ORTModule(model)
    else:
        model = NeuralNetSinglePositionalArgument(D_in, H, D_out)
        model = ORTModule(model).to(original_device)
    for _, parameter_value in model.named_parameters():
        assert parameter_value.device.type == original_device

    x = torch.randn(N, D_in, device=to_device)
    model = model.cpu()
    model(x)
    for _, parameter_value in model.named_parameters():
        assert parameter_value.device.type == to_device


@pytest.mark.parametrize("original_device", ["cpu", "cuda"])
@pytest.mark.parametrize("to_argument", ["cpu", "cuda", "cuda:0", torch.device("cpu"), torch.device("cuda")])
def test_torch_nn_module_to_api(original_device, to_argument):
    N, D_in, H, D_out = 64, 784, 500, 10  # noqa: N806
    model = NeuralNetSinglePositionalArgument(D_in, H, D_out).to(original_device)
    model = ORTModule(model)
    x = torch.randn(N, D_in, device=original_device)
    for _, parameter_value in model.named_parameters():
        assert parameter_value.device.type == original_device

    model = model.to(to_argument)
    x = x.to(to_argument)
    model(x)
    assert _utils.get_device_str(
        model._torch_module._execution_manager(model._is_training())._device
    ) == _utils.get_device_str(torch.device(to_argument))


def test_model_without_device():
    # Model doesn't have device (CPU is assumed)
    N, D_in, H, D_out = 64, 784, 500, 10  # noqa: N806
    model = NeuralNetSinglePositionalArgument(D_in, H, D_out)
    model = ORTModule(model)

    # User input is on GPU
    input_device = "cuda"
    x = torch.randn(N, D_in).to(input_device)

    # ORTModule and PyTorch does not move model to where user input is hosted
    with pytest.raises(RuntimeError) as type_error:
        model(x)
    assert (
        "Tensor for argument #1 'self' is on CPU, but expected them to be on GPU (while checking arguments for addmm)"
        in str(type_error.value)
    ) or (
        "Expected all tensors to be on the same device, but found at least two devices, cpu and cuda:0!"
        in str(type_error.value)
    )


def test_model_and_input_without_device():
    N, D_in, H, D_out = 64, 784, 500, 10  # noqa: N806
    model = NeuralNetSinglePositionalArgument(D_in, H, D_out)
    model = ORTModule(model)
    x = torch.randn(N, D_in)

    # CPU is assumed for both model and user input
    out = model(x)
    out is not None  # noqa: B015


def test_model_with_different_devices_same_session():
    os.environ["ORTMODULE_SKIPCHECK_POLICY"] = "SKIP_CHECK_DISABLED"

    N, D_in, H, D_out = 64, 784, 500, 10  # noqa: N806
    model = NeuralNetSinglePositionalArgument(D_in, H, D_out)
    model = ORTModule(model)

    for i in range(5):
        if i % 2 == 0:
            device = "cpu"
        else:
            device = "cuda"

        model.to(device)
        x = torch.randn(N, D_in, device=device)
        model(x)

    del os.environ["ORTMODULE_SKIPCHECK_POLICY"]


@pytest.mark.parametrize("device", ["cuda", "cpu"])
def test_input_requires_grad_saved(device):
    N, D_in, H, D_out = 32, 784, 500, 10  # noqa: N806
    model = NeuralNetSinglePositionalArgument(D_in, H, D_out).to(device)
    model = ORTModule(model)
    x = torch.randn(N, D_in, device=device, requires_grad=True) + 1
    model(x)
    assert "input1" in model._torch_module._execution_manager(model._is_training())._input_info.require_grad_names


@pytest.mark.parametrize("device", ["cuda", "cpu"])
def test_input_requires_grad_backward_creates_input_grad(device):
    N, D_in, H, D_out = 32, 784, 500, 10  # noqa: N806
    model = NeuralNetSinglePositionalArgument(D_in, H, D_out).to(device)
    model = ORTModule(model)
    x = torch.randn(N, D_in, device=device, requires_grad=True)
    assert x.grad is None
    prediction = model(x)
    s = prediction.sum()
    s.backward()
    assert x.grad is not None


def test_gradient_correctness():
    device = "cuda"
    N, D_in, H, D_out = 32, 128, 500, 10  # noqa: N806
    pt_model = NeuralNetSinglePositionalArgument(D_in, H, D_out).to(device)
    ort_model = ORTModule(copy.deepcopy(pt_model))

    def run_step(model, x):
        prediction = model(x)
        loss = prediction.sum()
        loss.backward()
        return prediction

    for _step in range(10):
        x = torch.randn(N, D_in, device=device)
        pt_prediction = run_step(pt_model, x)
        ort_prediction = run_step(ort_model, x)

        _test_helpers.assert_values_are_close(ort_prediction, pt_prediction)
        _test_helpers.assert_gradients_match_and_reset_gradient(ort_model, pt_model)


@pytest.mark.parametrize("device", ["cpu", "cuda"])
@pytest.mark.parametrize("indices", ([[2, 3, -1, -1], [0, 1, -1, -1]], [[2, 3, 4, 4], [0, 1, 4, 4]]))
def test_scatternd_correctness(device, indices):
    class NeuralNetScatterND(torch.nn.Module):
        def __init__(self):
            super().__init__()

        def forward(self, rerouted_output, dispatch_mask, expert_output):
            rerouted_output[dispatch_mask] = expert_output
            return rerouted_output

    pt_model = NeuralNetScatterND().to(device)
    ort_model = ORTModule(copy.deepcopy(pt_model))

    def run_step(model, rerouted_output, dispatch_mask, expert_output):
        prediction = model(rerouted_output, dispatch_mask, expert_output)
        return prediction

    rerouted_output = torch.tensor([[0.0], [0.0], [0.0], [0.0], [0.0]], device=device)
    dispatch_mask = torch.tensor(indices, device=device)
    expert_output = torch.tensor(
        [[[0.3817], [0.9625], [0.9625], [0.9625]], [[0.3817], [0.9625], [0.9625], [0.9625]]], device=device
    )

    pt_prediction = run_step(pt_model, rerouted_output, dispatch_mask, expert_output)
    ort_prediction = run_step(ort_model, rerouted_output, dispatch_mask, expert_output)
    _test_helpers.assert_values_are_close(ort_prediction, pt_prediction, atol=1e-5)


@pytest.mark.parametrize("use_fp16", [False, True])
@pytest.mark.parametrize("input_requires_grad", [False, True])
@pytest.mark.parametrize("conv_algo_search", [None, "EXHAUSTIVE", "HEURISTIC"])
def test_gradient_correctness_conv1d(use_fp16, input_requires_grad, conv_algo_search):
    class NeuralNetConv1D(torch.nn.Module):
        def __init__(self, in_channels, out_channels, kernel_size, padding=0, groups=1):
            super().__init__()
            self.conv1 = torch.nn.Conv1d(in_channels, out_channels, kernel_size, padding=padding, groups=groups)
            self.conv2 = torch.nn.Conv1d(in_channels, out_channels, kernel_size, padding=padding, groups=groups)

        def forward(self, input):
            out = self.conv1(input.permute(0, 2, 1).contiguous())
            out = self.conv2(out).permute(0, 2, 1).contiguous()
            return out

    # ConvGrad hasn't been tested on device with arch lower than 7.0
    if torch.cuda.get_device_capability()[0] < 7:
        return

    if conv_algo_search is not None:
        os.environ["ORTMODULE_CONV_ALGO_SEARCH"] = conv_algo_search

    device = "cuda"
    N, seq_len, C_in, C_out, kernel_size = 32, 128, 1536, 1536, 3  # noqa: N806
    pt_model = NeuralNetConv1D(C_in, C_out, kernel_size, padding=1).to(device)
    ort_model = ORTModule(copy.deepcopy(pt_model))

    def run_step(model, x):
        with amp.autocast(use_fp16):
            prediction = model(x)
            loss = prediction.sum()
        loss.backward()
        return prediction

    torch.manual_seed(2333)
    for _ in range(10):
        x = torch.randn(N, seq_len, C_in, device=device, requires_grad=input_requires_grad)
        pt_prediction = run_step(pt_model, x)
        ort_prediction = run_step(ort_model, x)

        # PyTorch's Conv/GonvGrad uses HEURISTIC mode to search algo while this UT tests different modes for ORTModule.
        # While different algo types generate slightly different results, especially for FP16,
        # so relax the tolerance for comparison, especially for FP16 run and gradient comparison.
        if use_fp16:
            _test_helpers.assert_values_are_close(ort_prediction, pt_prediction, atol=1e-3, rtol=1e-3)
            _test_helpers.assert_gradients_match_and_reset_gradient(ort_model, pt_model, rtol=5e-1, atol=4e-1)
        else:
            _test_helpers.assert_values_are_close(ort_prediction, pt_prediction, atol=1e-5)
            _test_helpers.assert_gradients_match_and_reset_gradient(ort_model, pt_model, rtol=5e-2, atol=4e-2)

    provider_options = ort_model._torch_module._execution_manager(
        ort_model._is_training()
    )._execution_agent._inference_session._provider_options

    # cudnn_conv_algo_search is for CUDA only, so setting the system env will not affect the compute on ROCm.
    if "CUDAExecutionProvider" in provider_options:
        expected_conv_algo_search = "HEURISTIC" if conv_algo_search is None else conv_algo_search
        actual_conv_algo_search = provider_options["CUDAExecutionProvider"]["cudnn_conv_algo_search"]
        assert actual_conv_algo_search == expected_conv_algo_search

    if conv_algo_search is not None:
        del os.environ["ORTMODULE_CONV_ALGO_SEARCH"]


def _run_gradient_correctness_transpose(perm, shape):
    class NeuralNetTranspose(torch.nn.Module):
        def __init__(self, perm):
            super().__init__()
            self.perm = perm

        def forward(self, input):
            out = torch.sin(input.permute(*self.perm))
            return out

    device = "cuda"
    pt_model = NeuralNetTranspose(perm).to(device)
    ort_model = ORTModule(copy.deepcopy(pt_model))

    def run_step(model, x):
        prediction = model(x)
        loss = prediction.sum()
        loss.backward()
        return prediction

    x = torch.randn(*shape, device=device, requires_grad=True)
    pt_prediction = run_step(pt_model, x)
    ort_prediction = run_step(ort_model, x)

    _test_helpers.assert_values_are_close(ort_prediction, pt_prediction)
    _test_helpers.assert_gradients_match_and_reset_gradient(ort_model, pt_model)


@pytest.mark.parametrize(
    "perm",
    [
        [0, 1, 2],  # no-op
        [0, 2, 1],  # special handle by Transpose021
        [1, 0, 2],  # handled as [0,2,1,3]
        [1, 2, 0],  # coalesced to [1,0]
        [2, 0, 1],  # coalesced to [1,0]
        [2, 1, 0],  # handled as [0,3,2,1]
    ],
)
@pytest.mark.parametrize(
    "shape",
    [
        [245, 1024, 32],
        [255, 2272, 32],
        [246, 2080, 32],
        [254, 128, 256],
        [260, 245, 256],
        [284, 254, 256],
        [245, 260, 256],
        [1024, 1024, 256],
        [254, 284, 256],
        [4, 5, 2944],
        [4, 28, 3136],
        [4, 312, 768],
        [3, 224, 224],
        [17, 5, 4],
        [8, 2080, 32],
        [8, 2272, 32],
        [2, 2, 2],
        [1024, 245, 32],
        [2080, 246, 32],
        [1024, 254, 32],
        [2272, 255, 32],
        [4, 5, 736],
        [4, 111, 160],
        [8, 246, 32],
        [8, 255, 32],
        [4, 1, 2],
        [1, 2, 2],
        [2, 1, 2],
        [2, 2, 1],
        [2, 1, 4],
        [4, 2, 1],
    ],
)
def test_gradient_correctness_transpose3d(perm, shape):
    _run_gradient_correctness_transpose(perm, shape)


@pytest.mark.parametrize(
    "perm",
    [
        [0, 1, 2, 3],
        [0, 1, 3, 2],
        [0, 2, 1, 3],
        [0, 2, 3, 1],
        [0, 3, 1, 2],
        [0, 3, 2, 1],
        [1, 0, 2, 3],
        [1, 0, 3, 2],
        [1, 2, 0, 3],
        [1, 2, 3, 0],
        [1, 3, 0, 2],
        [1, 3, 2, 0],
        [2, 0, 1, 3],
        [2, 0, 3, 1],
        [2, 1, 0, 3],
        [2, 1, 3, 0],
        [2, 3, 0, 1],
        [2, 3, 1, 0],
        [3, 0, 1, 2],
        [3, 0, 2, 1],
        [3, 1, 0, 2],
        [3, 1, 2, 0],
        [3, 2, 0, 1],
        [3, 2, 1, 0],
    ],
)
@pytest.mark.parametrize(
    "shape",
    [
        [1, 245, 1024, 32],
        [1, 255, 2272, 32],
        [1, 246, 2080, 32],
        [1, 254, 128, 256],
        [1, 260, 245, 256],
        [1, 284, 254, 256],
        [1, 245, 260, 256],
        [1, 1024, 1024, 256],
        [1, 254, 284, 256],
        [1, 4, 5, 2944],
        [1, 4, 28, 3136],
        [1, 4, 312, 768],
        [1, 3, 224, 224],
        [1, 17, 5, 4],
        [260, 8, 2080, 32],
        [284, 8, 2272, 32],
        [1, 2, 2, 2],
        [1, 1024, 245, 32],
        [1, 2080, 246, 32],
        [1, 1024, 254, 32],
        [1, 2272, 255, 32],
        [1, 4, 5, 736],
        [1, 4, 111, 160],
        [260, 8, 246, 32],
        [284, 8, 255, 32],
        [4, 1, 2, 1],
        [1, 1, 2, 2],
        [1, 2, 1, 2],
        [1, 2, 2, 1],
        [2, 1, 4, 1],
        [2, 2, 2, 1],
        [2, 1, 2, 1],
        [1, 4, 2, 1],
    ],
)
def test_gradient_correctness_transpose4d(perm, shape):
    _run_gradient_correctness_transpose(perm, shape)


@pytest.mark.parametrize("device", ["cuda", "cpu"])
@pytest.mark.parametrize("padding_idx", [None, 1])
def test_gradient_correctness_embedding(device, padding_idx):
    class NeuralNetEmbedding(torch.nn.Module):
        def __init__(self, num_embeddings, embedding_dim, hidden_size):
            super().__init__()
            self.embedding = torch.nn.Embedding(num_embeddings, embedding_dim, padding_idx=padding_idx)
            self.linear = torch.nn.Linear(embedding_dim, hidden_size)

        def forward(self, input):
            return self.linear(self.embedding(input))

    N, num_embeddings, embedding_dim, hidden_size = 64, 32, 128, 128  # noqa: N806
    pt_model = NeuralNetEmbedding(num_embeddings, embedding_dim, hidden_size).to(device)
    ort_model = ORTModule(copy.deepcopy(pt_model))

    def run_step(model, input):
        prediction = model(input)
        loss = prediction.sum()
        loss.backward()
        return prediction

    for _ in range(10):
        input = torch.randint(high=num_embeddings, size=(N,), dtype=torch.int64, device=device)
        pt_prediction = run_step(pt_model, input)
        ort_prediction = run_step(ort_model, input)

        _test_helpers.assert_values_are_close(ort_prediction, pt_prediction)
        _test_helpers.assert_gradients_match_and_reset_gradient(ort_model, pt_model, atol=1e-5)


@pytest.mark.parametrize("use_fp16", [False, True])
def test_gradient_correctness_cross_entropy_loss_fp16_boundary_set(use_fp16):
    class NeuralNetCrossEntropyLoss(torch.nn.Module):
        def __init__(self, num_class, hidden_size):
            super().__init__()
            self.fc1 = torch.nn.Linear(num_class, hidden_size, bias=False)
            with torch.no_grad():
                self.fc1.weight.fill_(1.0)
            self._loss_fct = torch.nn.CrossEntropyLoss()

        def forward(self, input, target):
            output = self.fc1(input)
            return self._loss_fct(output, target)

    device = "cuda"
    num_class, hidden_size = 3, 3
    pt_model = NeuralNetCrossEntropyLoss(num_class, hidden_size).to(device)
    ort_model = ORTModule(copy.deepcopy(pt_model))
    loss_scale = 65536

    def _run_step(model, input, target):
        with amp.autocast(use_fp16):
            loss = model(input, target)
            scaled_loss = loss * loss_scale
        scaled_loss.backward()
        return scaled_loss

    for _ in range(10):
        input = torch.tensor(
            [
                [-1.1481e-01, 2.0187e-02, -4.9744e-03],
                [-2.4548e-01, 8.8867e-02, 5.4932e-02],
                [-2.0911e-01, 3.6011e-02, 5.2979e-02],
                [-1.6394e-01, 4.8584e-02, 3.5217e-02],
                [-2.1106e-01, 5.2124e-02, 4.4189e-02],
                [-2.2375e-01, 3.1433e-02, 4.5807e-02],
                [-1.1255e-01, 5.9128e-03, 1.9455e-04],
                [-2.1362e-01, 8.1726e-02, 4.2450e-02],
                [-2.3169e-01, 7.3486e-02, 7.7942e-02],
                [-1.2085e-01, 2.8839e-03, -4.9286e-03],
                [-2.4756e-01, 6.0974e-02, 5.8105e-02],
                [-2.3950e-01, 9.2651e-02, 4.5135e-02],
                [-3.0176e-01, 6.1584e-02, 6.2988e-02],
                [-2.5415e-01, 1.0242e-01, 2.8641e-02],
                [-2.4084e-01, 3.6682e-02, 2.5314e-02],
                [-1.9067e-01, 5.9753e-02, 2.5909e-02],
            ],
            device=device,
            dtype=torch.float,
        )
        target = torch.tensor([1, 2, 0, 2, 2, 2, 2, 1, 2, 1, 2, 2, 2, 0, 1, 0], device=device)
        pt_prediction = _run_step(pt_model, input, target)
        ort_prediction = _run_step(ort_model, input, target)

        _test_helpers.assert_values_are_close(ort_prediction, pt_prediction, rtol=1e-04, atol=1.0)
        _test_helpers.assert_gradients_match_and_reset_gradient(ort_model, pt_model, atol=1e-5)


@pytest.mark.parametrize("use_fp16", [False, True])
def test_gradient_correctness_cross_entropy_loss(use_fp16):
    class NeuralNetCrossEntropyLoss(torch.nn.Module):
        def __init__(self, num_embeddings, embedding_dim):
            super().__init__()
            self.embedding = torch.nn.Embedding(num_embeddings, embedding_dim, padding_idx=1)

        def forward(self, input, positions):
            output = torch.transpose(self.embedding(input), 0, 1)
            ignored_index = output.size(1)
            loss_fct = torch.nn.CrossEntropyLoss(ignore_index=ignored_index)
            return loss_fct(output, positions)

    device = "cuda"
    num_embeddings, embedding_dim = 32, 128
    pt_model = NeuralNetCrossEntropyLoss(num_embeddings, embedding_dim).to(device)
    ort_model = ORTModule(copy.deepcopy(pt_model))

    def run_step(model, input, positions):
        with amp.autocast(use_fp16):
            loss = model(input, positions)
        loss.backward()
        return loss

    for _ in range(10):
        N = random.randint(16, 32)  # noqa: N806
        input = torch.randint(high=num_embeddings, size=(N,), dtype=torch.int64, device=device)
        positions = torch.randint(high=N, size=(embedding_dim,), dtype=torch.int64, device=device)
        pt_prediction = run_step(pt_model, input, positions)
        ort_prediction = run_step(ort_model, input, positions)

        _test_helpers.assert_values_are_close(ort_prediction, pt_prediction)
        _test_helpers.assert_gradients_match_and_reset_gradient(ort_model, pt_model, atol=1e-5)


@pytest.mark.parametrize("pool_type", ["MaxPool", "AvgPool", "AdaptiveAvgPool"])
def test_gradient_correctness_pool2d(pool_type):
    class NeuralNetPool2d(torch.nn.Module):
        def __init__(self):
            super().__init__()
            self.conv = torch.nn.Conv2d(3, 64, kernel_size=7, stride=2, padding=3, bias=False)
            if pool_type == "MaxPool":
                self.pool = torch.nn.MaxPool2d(kernel_size=3, stride=2, padding=1)
            elif pool_type == "AvgPool":
                self.pool = torch.nn.AvgPool2d(kernel_size=3, stride=2, padding=1)
            else:
                self.pool = torch.nn.AdaptiveAvgPool2d((5, 7))

        def forward(self, input):
            return self.pool(self.conv(input))

    N, C, H, W = 8, 3, 224, 224  # noqa: N806
    device = "cuda"
    pt_model = NeuralNetPool2d().to(device)
    ort_model = ORTModule(copy.deepcopy(pt_model))

    def run_step(model, input):
        prediction = model(input)
        loss = prediction.sum()
        loss.backward()
        return prediction

    for _ in range(10):
        input = torch.randn(N, C, H, W, device=device)
        pt_prediction = run_step(pt_model, input)
        ort_prediction = run_step(ort_model, input)

        _test_helpers.assert_values_are_close(ort_prediction, pt_prediction)
        _test_helpers.assert_gradients_match_and_reset_gradient(ort_model, pt_model, rtol=5e-3, atol=4e-3)


@pytest.mark.parametrize("pool_type", ["MaxPool", "AvgPool"])
@pytest.mark.parametrize("stride", [None, 2])
def test_export_correctness_pool2d(pool_type, stride):
    class NeuralNetPool2d(torch.nn.Module):
        def __init__(self):
            super().__init__()
            self.conv = torch.nn.Conv2d(3, 64, kernel_size=7, stride=2, padding=3, bias=False)
            self.pool_type = pool_type

        def forward(self, input):
            x = self.conv(input)
            if pool_type == "MaxPool":
                output = torch.nn.functional.max_pool2d(x, kernel_size=3, stride=stride)
            elif pool_type == "AvgPool":
                output = torch.nn.functional.avg_pool2d(x, kernel_size=3, stride=stride)
            return output

    N, C, H, W = 8, 3, 224, 224  # noqa: N806
    device = "cuda"
    pt_model = NeuralNetPool2d().to(device)
    ort_model = ORTModule(copy.deepcopy(pt_model))

    def run_step(model, input):
        prediction = model(input)
        return prediction

    for _ in range(10):
        input = torch.randn(N, C, H, W, device=device)
        pt_prediction = run_step(pt_model, input)
        ort_prediction = run_step(ort_model, input)

        _test_helpers.assert_values_are_close(ort_prediction, pt_prediction)


@pytest.mark.parametrize("operator", ["min", "max"])
@pytest.mark.parametrize("dim", [None, 0, -1])
@pytest.mark.parametrize("keepdim", [True, False])
@pytest.mark.parametrize(
    "data_type",
    [
        torch.float,
        torch.float16,
        pytest.param(
            torch.bfloat16,
            marks=[
                pytest.mark.skipif(
                    Version(torch.__version__) < Version("1.10.0"),
                    reason="PyTorch 1.9 incompatible",
                )
            ],
        ),
    ],
)
def test_gradient_correctness_minmax(operator, dim, keepdim, data_type):
    if dim is None and data_type == torch.bfloat16:
        pytest.skip("Where Op that doesn't support BFloat16 before OpSet 16 is in gradient graph for this case.")
    func = getattr(torch, operator)

    class NeuralNetMax(torch.nn.Module):
        def forward(self, input):
            if dim is None:
                return func(input), None
            # torch.max(input, dim, keepdim) returns (max_values, max_indices)
            return func(input, dim=dim, keepdim=keepdim)

    N, C, D = 16, 256, 128  # noqa: N806
    device = "cuda"
    pt_model = NeuralNetMax().to(device)
    ort_model = ORTModule(copy.deepcopy(pt_model))

    def run_step(model, input):
        prediction, indices = model(input)
        loss = prediction.sum()
        loss.backward()
        return prediction, indices

    for _ in range(10):
        pt_input = torch.rand((N, C, D), dtype=data_type, device=device, requires_grad=True)
        ort_input = copy.deepcopy(pt_input)
        pt_prediction, pt_indices = run_step(pt_model, pt_input)
        ort_prediction, ort_indices = run_step(ort_model, ort_input)

        if dim is not None:  # For torch.max(input, dim, keepdim), also check the max_indices
            assert torch.equal(ort_indices, pt_indices)

        _test_helpers.assert_values_are_close(ort_prediction, pt_prediction)
        _test_helpers.assert_values_are_close(ort_input.grad, pt_input.grad)


# Before 1.10 (excluded), Torch's min/max(x,y) will assign dY to y's dX if value from x and y are equal.
# From 1.10, both x and y's dX will be dY/2. ORT follows this distribution logic, so skip below test if Torch version
# is lower than 1.10.
@pytest.mark.skipif(Version(torch.__version__) < Version("1.10.0"), reason="PyTorch 1.9 incompatible")
@pytest.mark.parametrize("operator", ["min", "max"])
def test_gradient_correctness_minmax_two_tensors(operator):
    func = getattr(torch, operator)

    class NeuralNetMaxTwoTensors(torch.nn.Module):
        def forward(self, input, other):
            return func(input, other)

    N, C, D = 16, 256, 128  # noqa: N806
    device = "cuda"
    pt_model = NeuralNetMaxTwoTensors().to(device)
    ort_model = ORTModule(copy.deepcopy(pt_model))

    def run_step(model, *input):
        prediction = model(*input)
        loss = prediction.sum()
        loss.backward()
        return prediction

    for _ in range(10):
        pt_input = torch.rand((N, C, D), device=device, requires_grad=True)
        pt_other = torch.rand((N, C, D), device=device, requires_grad=True)
        ort_input = copy.deepcopy(pt_input)
        ort_other = copy.deepcopy(pt_other)
        pt_prediction = run_step(pt_model, pt_input, pt_other)
        ort_prediction = run_step(ort_model, ort_input, ort_other)

        _test_helpers.assert_values_are_close(ort_prediction, pt_prediction)
        _test_helpers.assert_values_are_close(ort_input.grad, pt_input.grad)
        _test_helpers.assert_values_are_close(ort_other.grad, pt_other.grad)

    # Simple test for case that has equal value.
    pt_input = torch.tensor([0.0, 0.0, 1.0, 1.0], device=device, requires_grad=True)
    pt_other = torch.tensor([1.0, 0.0, 1.0, 0.0], device=device, requires_grad=True)
    ort_input = copy.deepcopy(pt_input)
    ort_other = copy.deepcopy(pt_other)
    pt_prediction = run_step(pt_model, pt_input, pt_other)
    ort_prediction = run_step(ort_model, ort_input, ort_other)

    _test_helpers.assert_values_are_close(ort_prediction, pt_prediction)
    _test_helpers.assert_values_are_close(ort_input.grad, pt_input.grad)
    _test_helpers.assert_values_are_close(ort_other.grad, pt_other.grad)


def test_gradient_correctness_argmax_unfold():
    class NeuralNetUnfold(torch.nn.Module):
        def __init__(self, input_size, hidden_size, unfold_dim, unfold_size, unfold_step):
            super().__init__()
            self.linear = torch.nn.Linear(input_size, hidden_size)
            self.unfold_dim = unfold_dim
            self.unfold_size = unfold_size
            self.unfold_step = unfold_step

        def forward(self, input):
            return self.linear(input.argmax(-1).to(torch.float) * input.argmax().to(torch.float)).unfold(
                dimension=self.unfold_dim, size=self.unfold_size, step=self.unfold_step
            )

    N, D, H = 16, 256, 128  # noqa: N806
    device = "cuda"
    pt_model = NeuralNetUnfold(D, H, 1, 50, 30).to(device)
    ort_model = ORTModule(copy.deepcopy(pt_model))

    def run_step(model, input):
        prediction = model(input)
        loss = prediction.sum()
        loss.backward()
        return prediction

    for _ in range(10):
        input = torch.randint(0, 100, (N, D, H), dtype=torch.uint8, device=device)
        pt_prediction = run_step(pt_model, input)
        ort_prediction = run_step(ort_model, input)

        _test_helpers.assert_values_are_close(ort_prediction, pt_prediction)
        _test_helpers.assert_gradients_match_and_reset_gradient(ort_model, pt_model)


@pytest.mark.parametrize("high", [1, 2, 10])
def test_correctness_argmax_bitwise_or(high):
    N, D, H, M = 16, 256, 128, 4  # noqa: N806
    device = "cuda"

    class NeuralNetBitwiseOr(torch.nn.Module):
        def __init__(self, high):
            super().__init__()
            self.other = torch.randint(0, high, (N, D, H), device=device)

        def forward(self, input):
            return torch.bitwise_or(self.other, input)

    pt_model = NeuralNetBitwiseOr(high).to(device)
    ort_model = ORTModule(copy.deepcopy(pt_model))

    def run_step(model, input):
        prediction = model(input)
        return prediction

    for _ in range(10):
        # this also tests broadcasting
        pt_input = torch.randint(-10, 10, (M, N, D, H), device=device)
        ort_input = copy.deepcopy(pt_input)
        pt_prediction = run_step(pt_model, pt_input)
        ort_prediction = run_step(ort_model, ort_input)

        _test_helpers.assert_values_are_close(ort_prediction, pt_prediction)


@pytest.mark.parametrize("offset", [-1, 0, 1])
@pytest.mark.parametrize("dim1, dim2", ([0, 1], [0, 2], [1, 2], [2, 0]))
def test_gradient_correctness_argmax_diagonal(offset, dim1, dim2):
    class NeuralNetDiagonal(torch.nn.Module):
        def __init__(self, offset=0, dim1=0, dim2=1):
            super().__init__()
            self.offset = offset
            self.dim1 = dim1
            self.dim2 = dim2

        def forward(self, input):
            return torch.diagonal(input, self.offset, self.dim1, self.dim2)

    N, D, H = 16, 256, 128  # noqa: N806
    device = "cuda"
    pt_model = NeuralNetDiagonal(offset, dim1, dim2).to(device)
    ort_model = ORTModule(copy.deepcopy(pt_model))

    def run_step(model, input):
        prediction = model(input)
        loss = prediction.sum()
        loss.backward()
        return prediction

    for _ in range(10):
        pt_input = torch.rand((N, D, H), device=device, requires_grad=True)
        ort_input = copy.deepcopy(pt_input)
        pt_prediction = run_step(pt_model, pt_input)
        ort_prediction = run_step(ort_model, ort_input)

        _test_helpers.assert_values_are_close(ort_prediction, pt_prediction)
        _test_helpers.assert_values_are_close(ort_input.grad, pt_input.grad)


@pytest.mark.parametrize("dim", [None, 0, 1, (0, 1), (-1, 0), (0, 1, 2)])
@pytest.mark.parametrize("keepdim", [True, False])
def test_gradient_correctness_reducesum(dim, keepdim):
    class NeuralNetReduceSum(torch.nn.Module):
        def __init__(self, input_size, hidden_size, dim, keepdim):
            super().__init__()
            self.linear = torch.nn.Linear(input_size, hidden_size)
            self.dim = dim
            self.keepdim = keepdim

        def forward(self, input):
            t = self.linear(input)
            if self.dim is None:
                return t.sum()
            else:
                return torch.sum(t, self.dim, keepdim=self.keepdim)

    N, D, H, W = 16, 256, 128, 64  # noqa: N806
    device = "cuda"
    pt_model = NeuralNetReduceSum(H, W, dim, keepdim).to(device)
    ort_model = ORTModule(copy.deepcopy(pt_model))

    def run_step(model, input):
        prediction = model(input)
        loss = prediction.sum()
        loss.backward()
        return prediction

    torch.manual_seed(2333)
    for _ in range(10):
        pt_input = torch.rand((N, D, H), device=device, requires_grad=True)
        ort_input = copy.deepcopy(pt_input)
        pt_prediction = run_step(pt_model, pt_input)
        ort_prediction = run_step(ort_model, ort_input)

        _test_helpers.assert_values_are_close(ort_prediction, pt_prediction, atol=1e-5, rtol=1e-4)
        _test_helpers.assert_values_are_close(ort_input.grad, pt_input.grad)


# Before PyTorch 1.11.0, the exporter will fail to register symbolic with non-empty domain.
@pytest.mark.skipif(Version(torch.__version__) < Version("1.11.0"), reason="PyTorch 1.10 incompatible")
@pytest.mark.parametrize("dim", [0, 1, -1])
@pytest.mark.parametrize("chunks", [1, 3])
def test_gradient_correctness_chunk(dim, chunks):
    class NeuralNetChunk(torch.nn.Module):
        def __init__(self, dim):
            super().__init__()
            self.dim = dim

        def forward(self, input):
            return input.chunk(chunks, dim=self.dim)

    device = "cuda"
    pt_model = NeuralNetChunk(dim).to(device)
    ort_model = ORTModule(copy.deepcopy(pt_model), DebugOptions(save_onnx=(chunks > 1), onnx_prefix="chunk_model"))

    def run_step(model, input):
        results = model(input)
        loss = results[0].sum()
        for i in range(1, len(results)):
            loss = loss + results[i].sum()
        loss.backward()
        return results

    N, D, H = 16, 17, 18  # noqa: N806
    for _ in range(10):
        pt_input = torch.rand((N, D, H), device=device, requires_grad=True)
        ort_input = copy.deepcopy(pt_input)
        pt_results = run_step(pt_model, pt_input)
        ort_results = run_step(ort_model, ort_input)

        assert len(ort_results) == len(pt_results)
        for i in range(len(ort_results)):
            _test_helpers.assert_values_are_close(ort_results[i], pt_results[i])
        _test_helpers.assert_values_are_close(ort_input.grad, pt_input.grad)

    if chunks > 1:
        assert os.path.exists(os.path.join(os.getcwd(), "chunk_model_torch_exported_training.onnx"))
        assert os.path.exists(os.path.join(os.getcwd(), "chunk_model_optimized_training.onnx"))
        assert os.path.exists(os.path.join(os.getcwd(), "chunk_model_optimized_pre_grad_training.onnx"))
        assert os.path.exists(os.path.join(os.getcwd(), "chunk_model_execution_model_training.onnx"))
        model = onnx.load(os.path.join(os.getcwd(), "chunk_model_torch_exported_training.onnx"))
        has_split = False
        for node in model.graph.node:
            if node.op_type == "Split":
                has_split = True
                break
        assert has_split
        os.remove(os.path.join(os.getcwd(), "chunk_model_torch_exported_training.onnx"))
        os.remove(os.path.join(os.getcwd(), "chunk_model_optimized_training.onnx"))
        os.remove(os.path.join(os.getcwd(), "chunk_model_optimized_pre_grad_training.onnx"))
        os.remove(os.path.join(os.getcwd(), "chunk_model_execution_model_training.onnx"))


# In PyTorch 1.11 to 1.12, there is issue during reduce node shape handling for exporter, so any sub-graph that
# contains ReduceProd will fail to run, for example, "sec,sm->ecm", "sec,ecm->sm".
# Skip these cases and test_gradient_correctness_einsum_2 for these versions.
skip_einsum_test_if = pytest.mark.skipif(
    Version(torch.__version__) >= Version("1.11.0") and Version(torch.__version__) < Version("1.13.0"),
    reason="PyTorch 1.11 and 1.12 incompatible",
)


@pytest.mark.parametrize(
    "equation",
    [
        "s,se->se",
        "se,sc->sec",
        "se,se->s",
        "ks,ksm->sm",
        "kes,ems->mek",
        "kes,ksm->ms",
        pytest.param("sec,sm->ecm", marks=[skip_einsum_test_if]),
        pytest.param("sec,ecm->sm", marks=[skip_einsum_test_if]),
    ],
)
def test_gradient_correctness_einsum(equation):
    class NeuralNetEinsum(torch.nn.Module):
        def __init__(self, bias_size):
            super().__init__()
            self.register_parameter(name="bias", param=torch.nn.Parameter(torch.randn(bias_size)))

        def forward(self, left, right):
            left = left + self.bias
            return torch.einsum(equation, left, right)

    device = "cuda"
    K, S, M, E = 16, 1024, 768, 64  # noqa: N806
    C = int(S / E * 2)  # noqa: N806

    SIZE_MAP = {"K": K, "S": S, "E": E, "C": C, "M": M}  # noqa: N806

    pos1 = equation.find(",")
    pos2 = equation.find("->")
    lhs_op = equation[0:pos1]
    rhs_op = equation[pos1 + 1 : pos2]
    lhs_shape = []
    for c in lhs_op:
        lhs_shape.append(SIZE_MAP[c.upper()])
    rhs_shape = []
    for c in rhs_op:
        rhs_shape.append(SIZE_MAP[c.upper()])

    pt_model = NeuralNetEinsum(lhs_shape[-1]).to(device)
    ort_model = ORTModule(copy.deepcopy(pt_model))

    def run_step(model, input_left, input_right):
        prediction = model(input_left, input_right)
        loss = prediction.sum()
        loss.backward()
        return prediction

    for _ in range(10):
        pt_input_left = torch.rand(lhs_shape, device=device)
        pt_input_right = torch.rand(rhs_shape, device=device)
        ort_input_left = copy.deepcopy(pt_input_left)
        ort_input_right = copy.deepcopy(pt_input_right)
        pt_prediction = run_step(pt_model, pt_input_left, pt_input_right)
        ort_prediction = run_step(ort_model, ort_input_left, ort_input_right)

        _test_helpers.assert_values_are_close(ort_prediction, pt_prediction, atol=1e-3, rtol=1e-3)
        _test_helpers.assert_gradients_match_and_reset_gradient(ort_model, pt_model, atol=1e-3, rtol=1e-3)


@skip_einsum_test_if
def test_gradient_correctness_einsum_2():
    class NeuralNetEinsum(torch.nn.Module):
        def __init__(self, bias_size):
            super().__init__()
            self.register_parameter(name="bias", param=torch.nn.Parameter(torch.randn(bias_size)))

        def forward(self, left, right):
            left = left + self.bias
            return torch.einsum(equation, left, right)

    device = "cuda"
    A, B, C, D = 16, 32, 8, 64  # noqa: N806

    SIZE_MAP = {"A": A, "B": B, "C": C, "D": D}  # noqa: N806

    def to_string(perm):
        result = ""
        for v in perm:
            result += chr(ord("a") + v)
        return result

    lhs_candidates = [[0], [0, 1], [0, 1, 2]]
    perm = [0, 1, 2, 3]
    combs = (
        list(itertools.combinations(perm, 1))
        + list(itertools.combinations(perm, 2))
        + list(itertools.combinations(perm, 3))
    )
    rhs_candidates = []
    for comb in combs:
        rhs_candidates += list(itertools.permutations(comb))

    all_cases = []
    for lhs_candidate in lhs_candidates:
        for rhs_candidate in [list(candidate) for candidate in rhs_candidates]:
            union = list(set(lhs_candidate + rhs_candidate))
            # Union should contains contiguous numbers from 0, otherwise it's same as another case.
            if any(v >= len(union) for v in union):
                continue
            # Numbers in right but not in left should be sorted, otherwise it's same as another case.
            only_in_right = [v for v in rhs_candidate if v not in lhs_candidate]
            if any(only_in_right[i] > only_in_right[i + 1] for i in range(len(only_in_right) - 1)):
                continue
            combs = []
            for i in range(1, len(union) + 1):
                combs += list(itertools.combinations(union, i))
            output_candidates = []
            for comb in combs:
                output_candidates += list(itertools.permutations(comb))
            # When output_candidates is too many, it will take long time to run. Sample part of them.
            random.shuffle(output_candidates)
            output_candidates = output_candidates[:8]
            for output_candidate in [list(candidate) for candidate in output_candidates]:
                all_cases.append((lhs_candidate, rhs_candidate, output_candidate))

    for case in all_cases:
        equation = to_string(case[0]) + "," + to_string(case[1]) + "->" + to_string(case[2])
        pos1 = equation.find(",")
        pos2 = equation.find("->")
        lhs_op = equation[0:pos1]
        rhs_op = equation[pos1 + 1 : pos2]
        lhs_shape = []
        for c in lhs_op:
            lhs_shape.append(SIZE_MAP[c.upper()])
        rhs_shape = []
        for c in rhs_op:
            rhs_shape.append(SIZE_MAP[c.upper()])

        pt_model = NeuralNetEinsum(lhs_shape[-1]).to(device)
        ort_model = ORTModule(copy.deepcopy(pt_model))

        def run_step(model, input_left, input_right):
            prediction = model(input_left, input_right)
            loss = prediction.sum()
            loss.backward()
            return prediction

        for _ in range(5):
            pt_input_left = torch.rand(lhs_shape, device=device)
            pt_input_right = torch.rand(rhs_shape, device=device)
            ort_input_left = copy.deepcopy(pt_input_left)
            ort_input_right = copy.deepcopy(pt_input_right)
            pt_prediction = run_step(pt_model, pt_input_left, pt_input_right)
            ort_prediction = run_step(ort_model, ort_input_left, ort_input_right)

            _test_helpers.assert_values_are_close(ort_prediction, pt_prediction, atol=1e-3, rtol=1e-3)
            _test_helpers.assert_gradients_match_and_reset_gradient(ort_model, pt_model, atol=1e-3, rtol=1e-3)


# Since multinomial is a generator function, we do not have to test for gradient
# Two consecutive calls on the torch.multinomail on a probability distribution with more
# than one index with non-zero probability(eg, [0, 10, 3, 0]) will not result in
# the same output. Thus we reset the seed before each call to the op torch.multinomial.
@pytest.mark.parametrize("input_shape", ([5], [2, 5]))
@pytest.mark.parametrize("num_samples, replacement", ((1, False), (2, True)))
def test_aten_multinomial(input_shape, num_samples, replacement):
    class NeuralNetDiagonal(torch.nn.Module):
        def __init__(self, num_samples, replacement):
            super().__init__()
            self.num_samples = num_samples
            self.replacement = replacement

        def forward(self, input):
            return torch.multinomial(input, self.num_samples, self.replacement)

    torch.backends.cudnn.deterministic = True
    device = "cuda"
    pt_model = NeuralNetDiagonal(num_samples, replacement).to(device)
    ort_model = ORTModule(copy.deepcopy(pt_model))

    def run_step(model, input):
        # reset manual seed to reset the generator
        torch.manual_seed(5032)
        prediction = model(input)
        return prediction

    pt_input = torch.rand(input_shape, dtype=torch.float, device=device)
    ort_input = copy.deepcopy(pt_input)
    pt_prediction = run_step(pt_model, pt_input)
    ort_prediction = run_step(ort_model, ort_input)
    # run the ort prediction again since the first call involves export
    # and run step, which means the torch.multinomial is called twice in a row without
    # resetting the generator in between, which will result in a different output
    ort_prediction = run_step(ort_model, ort_input)

    _test_helpers.assert_values_are_close(ort_prediction, pt_prediction)


@pytest.mark.parametrize("input_shape", ([4, 2],))
def test_aten_argmax(input_shape):
    class TopKGate(torch.nn.Module):
        def forward(self, input: torch.Tensor):
            indices = torch.argmax(input, dim=1)
            device = "cpu" if indices.get_device() < 0 else indices.get_device()
            ret = torch.zeros(indices.shape[0], 2, dtype=torch.int64, device=device)
            ret = ret.scatter(-1, indices.unsqueeze(-1), 1) + input
            return ret

    device = "cuda"
    pt_model = TopKGate()
    ort_model = ORTModule(copy.deepcopy(pt_model))
    pt_input = torch.rand(input_shape, dtype=torch.float, device=device, requires_grad=True)
    ort_input = copy.deepcopy(pt_input)
    pt_output = pt_model(pt_input)
    ort_output = ort_model(ort_input)
    loss = ort_output[0].sum()
    loss.backward()

    _test_helpers.assert_values_are_close(ort_output, pt_output)


@pytest.mark.parametrize("input_shape", ([], [5], [2, 5], [3, 2, 5]))
def test_numpy_T(input_shape):
    class NeuralNet(torch.nn.Module):
        def __init__(self):
            super().__init__()

        def forward(self, input):
            return input.T

    torch.backends.cudnn.deterministic = True
    device = "cuda"
    pt_model = NeuralNet().to(device)
    ort_model = ORTModule(copy.deepcopy(pt_model), DebugOptions(log_level=LogLevel.VERBOSE))

    def run_step(model, input):
        prediction = model(input)
        return prediction

    # reset manual seed to reset the generator
    torch.manual_seed(5032)
    pt_input = torch.rand(input_shape, dtype=torch.float, device=device)
    ort_input = copy.deepcopy(pt_input)
    pt_prediction = run_step(pt_model, pt_input)
    ort_prediction = run_step(ort_model, ort_input)

    _test_helpers.assert_values_are_close(ort_prediction, pt_prediction)


def test_aten_group_norm():
    class NeuralNetGroupNorm(torch.nn.Module):
        def __init__(self, num_groups, num_channels):
            super().__init__()
            self.group_norm = torch.nn.GroupNorm(
                num_groups=num_groups, num_channels=num_channels, eps=1e-5, affine=True
            )

        def forward(self, x, y):
            return self.group_norm(x + y)

    device = "cuda"
    pt_model = NeuralNetGroupNorm(3, 6).to(device)
    ort_model = ORTModule(copy.deepcopy(pt_model))

    def run_step(model, x, y):
        prediction = model(x, y)
        prediction.sum().backward()
        return prediction

    # reset manual seed to reset the generator
    torch.manual_seed(2333)
    pt_x = torch.randn([20, 6, 10, 10], dtype=torch.float, device=device, requires_grad=True)
    pt_y = torch.randn([20, 6, 10, 10], dtype=torch.float, device=device, requires_grad=True)
    ort_x = copy.deepcopy(pt_x)
    ort_y = copy.deepcopy(pt_y)
    pt_prediction = run_step(pt_model, pt_x, pt_y)
    ort_prediction = run_step(ort_model, ort_x, ort_y)

    _test_helpers.assert_values_are_close(ort_prediction, pt_prediction)
    _test_helpers.assert_values_are_close(ort_x.grad, pt_x.grad)
    _test_helpers.assert_values_are_close(ort_y.grad, pt_y.grad)
    _test_helpers.assert_gradients_match_and_reset_gradient(ort_model, pt_model)


@pytest.mark.parametrize("input_rank", (3, 4, 5))
@pytest.mark.parametrize("use_factor", (True, False))
def test_aten_upsample_nearest(input_rank, use_factor):
    class _NeuralNetUpsampleNearest(torch.nn.Module):
        def __init__(self):
            super().__init__()

        def forward(self, input):
            return (
                torch.nn.functional.interpolate(input, scale_factor=2.0, mode="nearest")
                if use_factor
                else torch.nn.functional.interpolate(input, size=12, mode="nearest")
            )

    device = "cuda"
    pt_model = _NeuralNetUpsampleNearest().to(device)
    ort_model = ORTModule(copy.deepcopy(pt_model))

    def run_step(model, input):
        prediction = model(input)
        prediction.sum().backward()
        return prediction

    # reset manual seed to reset the generator
    torch.manual_seed(2333)
    input_size = [2 * (dim + 1) for dim in range(input_rank)]
    pt_input = torch.randn(input_size, dtype=torch.float, device=device, requires_grad=True)
    ort_input = copy.deepcopy(pt_input)
    pt_prediction = run_step(pt_model, pt_input)
    ort_prediction = run_step(ort_model, ort_input)

    _test_helpers.assert_values_are_close(ort_prediction, pt_prediction)
    _test_helpers.assert_values_are_close(ort_input.grad, pt_input.grad)


@pytest.mark.parametrize("interpolate_size_scale", ({"size": (8, 12)}, {"scale_factor": 4.7}))
@pytest.mark.parametrize("align_corners", (True, False))
def test_resize_grad_correctness_bilinear_2d(interpolate_size_scale, align_corners):
    class _NeuralNetUpsampleBilinear(torch.nn.Module):
        def __init__(self):
            super().__init__()

        def forward(self, input):
            return torch.nn.functional.interpolate(
                input, align_corners=align_corners, mode="bilinear", **interpolate_size_scale
            )

    device = "cuda"
    pt_model = _NeuralNetUpsampleBilinear().to(device)
    ort_model = ORTModule(copy.deepcopy(pt_model))

    def run_step(model, input):
        prediction = model(input)
        prediction.sum().backward()
        return prediction

    # reset manual seed to reset the generator
    torch.manual_seed(2333)
    pt_input = torch.randn([2, 4, 6, 8], dtype=torch.float, device=device, requires_grad=True)
    ort_input = copy.deepcopy(pt_input)
    pt_prediction = run_step(pt_model, pt_input)
    ort_prediction = run_step(ort_model, ort_input)

    _test_helpers.assert_values_are_close(ort_prediction, pt_prediction)
    _test_helpers.assert_values_are_close(ort_input.grad, pt_input.grad)


def test_aten_upsample_bicubic():
    class _NeuralNetUpsampleBicubic(torch.nn.Module):
        def __init__(self):
            super().__init__()

        def forward(self, input):
            return torch.nn.functional.interpolate(input, size=(8, 12), mode="bicubic")

    device = "cuda"
    pt_model = _NeuralNetUpsampleBicubic().to(device)
    ort_model = ORTModule(copy.deepcopy(pt_model))

    def run_step(model, input):
        prediction = model(input)
        prediction.sum().backward()
        return prediction

    # reset manual seed to reset the generator
    torch.manual_seed(2333)
    pt_input = torch.randn([2, 4, 6, 8], dtype=torch.float, device=device, requires_grad=True)
    ort_input = copy.deepcopy(pt_input)
    pt_prediction = run_step(pt_model, pt_input)
    ort_prediction = run_step(ort_model, ort_input)

    _test_helpers.assert_values_are_close(ort_prediction, pt_prediction)
    _test_helpers.assert_values_are_close(ort_input.grad, pt_input.grad)


def test_gradient_correctness_cast_chain():
    class NeuralNetCast(torch.nn.Module):
        def __init__(self, D):
            super().__init__()
            self.a = torch.nn.parameter.Parameter(torch.rand(D))

        def forward(self, b):
            mask = self.a.bool().float()
            output = self.a + b + mask
            return output

    D = 16  # noqa: N806
    device = "cuda"
    pt_model = NeuralNetCast(D).to(device)
    ort_model = ORTModule(copy.deepcopy(pt_model))

    def run_step(model, input):
        prediction = model(input)
        loss = prediction.sum()
        loss.backward()
        return prediction

    for _ in range(10):
        pt_input = torch.rand((D), device=device, requires_grad=True)
        ort_input = copy.deepcopy(pt_input)
        pt_prediction = run_step(pt_model, pt_input)
        ort_prediction = run_step(ort_model, ort_input)

        _test_helpers.assert_values_are_close(ort_prediction, pt_prediction)
        _test_helpers.assert_values_are_close(ort_input.grad, pt_input.grad)
        _test_helpers.assert_values_are_close(ort_model.a.grad, pt_model.a.grad)


def test_module_with_non_differential_output():
    device = "cuda"
    N, D_in, H, D_out = 32, 128, 64, 10  # noqa: N806
    pt_model = NeuralNetNonDifferentiableOutput(D_in, H, D_out).to(device)
    ort_model = ORTModule(copy.deepcopy(pt_model))

    def run_step(model, x):
        prediction1, mask1, prediction2, mask2 = model(x)
        loss = prediction2.sum()
        loss.backward()
        return prediction1, mask1, prediction2, mask2

    for _step in range(10):
        x = torch.randn(N, D_in, device=device)
        pt_prediction1, pt_mask1, pt_prediction2, pt_mask2 = run_step(pt_model, x)
        ort_prediction1, ort_mask1, ort_prediction2, ort_mask2 = run_step(ort_model, x)

        # _test_helpers.assert_values_are_close(ort_prediction1, pt_prediction1)   # TODO: this is failing, need to investigate!
        # This will be no reproducible if we change the model forward to
        # mask1 = torch.gt(out, 0.01)
        _test_helpers.assert_values_are_close(ort_prediction2, pt_prediction2)
        _test_helpers.assert_values_are_close(ort_mask1, pt_mask1)
        _test_helpers.assert_values_are_close(ort_mask2, pt_mask2)
        _test_helpers.assert_gradients_match_and_reset_gradient(ort_model, pt_model)


def test_multiple_chained_ortmodules_with_non_differential_output():
    device = "cuda"
    N, D_in, H, D_out = 32, 128, 64, 10  # noqa: N806
    pt_model = NeuralNetChainedLayersWithNonDifferentiableOutput(D_in, H, D_out).to(device)
    ort_model = ORTModule(copy.deepcopy(pt_model))

    pt_model2 = NeuralNetChainedLayersWithNonDifferentiableOutput(D_in, H, D_out).to(device)
    ort_model2 = ORTModule(copy.deepcopy(pt_model2))

    def run_step(layer1, layer2, x, mask1):
        prediction, mask = layer1(x, mask1)
        prediction, mask = layer2(x, mask)
        loss = prediction.sum()
        loss.backward()
        return prediction, mask

    x = torch.randn(N, D_in, device=device)
    mask1 = torch.zeros(1, device=device)

    pt_prediction, pt_mask = run_step(pt_model, pt_model2, x, mask1)
    # ensure no AssertionError message for chained ortmodules, e.g.:
    #       ORT found the 1-th module output 'output-1' is non-differentiable according to the onnx graph.
    #       However, the gradient value is still provided by PyTorch's autograd engine.
    ort_prediction, ort_mask = run_step(ort_model, ort_model2, x, mask1)

    _test_helpers.assert_values_are_close(ort_prediction, pt_prediction)
    _test_helpers.assert_gradients_match_and_reset_gradient(ort_model2, pt_model2)


@pytest.mark.parametrize("loss_with_duplicated_output", [False, True])
def test_duplicated_output(loss_with_duplicated_output):
    class NeuralNet(torch.nn.Module):
        def __init__(self):
            super().__init__()
            self.fc1 = torch.nn.Linear(128, 16)

        def forward(self, input):
            out = self.fc1(input)
            return out, out  # duplicated output

    N, C, H = 8, 4, 128  # noqa: N806
    device = "cuda"
    pt_model = NeuralNet().to(device)
    ort_model = ORTModule(copy.deepcopy(pt_model))

    def run_step(model, input):
        out, out_dup = model(input)
        loss = out.sum()
        if loss_with_duplicated_output:
            loss = loss + (2 * out_dup).sum()
        loss.backward()
        return out, out_dup

    for _ in range(10):
        input = torch.randn(N, C, H, device=device)
        pt_prediction1, pt_prediction2 = run_step(pt_model, input)
        ort_prediction1, ort_prediction2 = run_step(ort_model, input)

        _test_helpers.assert_values_are_close(ort_prediction1, pt_prediction1)
        _test_helpers.assert_values_are_close(ort_prediction2, pt_prediction2)
        _test_helpers.assert_gradients_match_and_reset_gradient(ort_model, pt_model, atol=1e-5)


def test_multiple_forward_only_calls():
    device = "cuda"
    N, D_in, H, D_out = 32, 784, 500, 10  # noqa: N806
    pt_model = NeuralNetSinglePositionalArgument(D_in, H, D_out).to(device)
    ort_model = ORTModule(copy.deepcopy(pt_model))

    for _step in range(10):
        x = torch.randn(N, D_in, device=device, requires_grad=False)
        pt_prediction = pt_model(x)
        ort_prediction = ort_model(x)

        _test_helpers.assert_values_are_close(ort_prediction, pt_prediction)


def test_nesting_forward_backward_calls():
    device = "cuda"
    N, D_in, H, D_out = 32, 784, 500, 10  # noqa: N806
    pt_model = NeuralNetSinglePositionalArgument(D_in, H, D_out).to(device)
    ort_model = ORTModule(copy.deepcopy(pt_model))

    # forward1
    ort_x1 = torch.randn(N, D_in, device=device, requires_grad=True)
    pt_x1 = copy.deepcopy(ort_x1)
    ort_prediction1 = ort_model(ort_x1)
    pt_prediction1 = pt_model(pt_x1)
    _test_helpers.assert_values_are_close(ort_prediction1, pt_prediction1)
    ort_loss1 = ort_prediction1.sum()
    pt_loss1 = pt_prediction1.sum()
    # forward2
    ort_x2 = torch.randn(N, D_in, device=device, requires_grad=True)
    pt_x2 = copy.deepcopy(ort_x2)
    ort_prediction2 = ort_model(ort_x2)
    ort_loss2 = ort_prediction2.sum()
    pt_prediction2 = pt_model(pt_x2)
    pt_loss2 = pt_prediction2.sum()
    _test_helpers.assert_values_are_close(ort_prediction2, pt_prediction2)
    # backward2
    ort_loss2.backward()
    pt_loss2.backward()
    _test_helpers.assert_values_are_close(ort_x2.grad, ort_x2.grad)
    _test_helpers.assert_gradients_match_and_reset_gradient(ort_model, pt_model)
    # backward1
    ort_loss1.backward()
    pt_loss1.backward()
    _test_helpers.assert_values_are_close(ort_x1.grad, pt_x1.grad)
    _test_helpers.assert_gradients_match_and_reset_gradient(ort_model, pt_model)


def test_multiple_overlapping_forward_backward_calls():
    device = "cuda"
    N, D_in, H, D_out = 32, 784, 500, 10  # noqa: N806
    pt_model = NeuralNetSinglePositionalArgument(D_in, H, D_out).to(device)
    ort_model = ORTModule(copy.deepcopy(pt_model))

    def run_step(model, x1, x2):
        prediction1 = model(x1)
        loss1 = prediction1.sum()

        prediction2 = model(x2)
        loss2 = prediction2.sum()

        loss1.backward()
        loss2.backward()
        return prediction1, prediction2

    for _step in range(10):
        pt_x1 = torch.randn(N, D_in, device=device, requires_grad=True)
        pt_x2 = torch.randn(N, D_in, device=device, requires_grad=True)

        ort_x1 = pt_x1.clone().detach()
        ort_x2 = pt_x2.clone().detach()
        ort_x1.requires_grad = True
        ort_x2.requires_grad = True

        pt_prediction1, pt_prediction2 = run_step(pt_model, pt_x1, pt_x2)
        ort_prediction1, ort_prediction2 = run_step(ort_model, ort_x1, ort_x2)

        _test_helpers.assert_values_are_close(ort_prediction1, pt_prediction1)
        _test_helpers.assert_values_are_close(ort_prediction2, pt_prediction2)
        _test_helpers.assert_values_are_close(ort_x1.grad, pt_x1.grad)
        _test_helpers.assert_values_are_close(ort_x2.grad, pt_x2.grad)
        _test_helpers.assert_gradients_match_and_reset_gradient(ort_model, pt_model)


def test_multiple_ortmodules_training():
    device = "cuda"
    N, D_in, H, D_out = 32, 784, 128, 10  # noqa: N806
    pt_model1 = NeuralNetSinglePositionalArgument(D_in, H, D_out).to(device)
    pt_model2 = NeuralNetSinglePositionalArgument(D_in, H, D_out).to(device)
    ort_model1 = ORTModule(copy.deepcopy(pt_model1))
    ort_model2 = ORTModule(copy.deepcopy(pt_model2))

    def run_step(model1, model2, x1, x2):
        prediction1 = model1(x1)
        loss1 = prediction1.sum()
        loss1.backward()

        prediction2 = model2(x2)
        loss2 = prediction2.sum()
        loss2.backward()
        return prediction1, prediction2

    for _step in range(10):
        x1 = torch.randn(N, D_in, device=device)
        x2 = torch.randn(N, D_in, device=device)
        pt_prediction1, pt_prediction2 = run_step(pt_model1, pt_model2, x1, x2)
        ort_prediction1, ort_prediction2 = run_step(ort_model1, ort_model2, x1, x2)

        _test_helpers.assert_values_are_close(ort_prediction1, pt_prediction1, atol=1e-6)
        _test_helpers.assert_values_are_close(ort_prediction2, pt_prediction2, atol=1e-6)
        _test_helpers.assert_gradients_match_and_reset_gradient(ort_model1, pt_model1)
        _test_helpers.assert_gradients_match_and_reset_gradient(ort_model2, pt_model2)


def test_multiple_ortmodules_common_backbone_training():
    device = "cuda"
    N, D_in, H, D_out = 32, 64, 128, 64  # noqa: N806
    pt_model0 = NeuralNetSinglePositionalArgument(D_in, H, D_out).to(device)
    pt_model1 = NeuralNetSinglePositionalArgument(D_in, H, D_out).to(device)
    pt_model2 = NeuralNetSinglePositionalArgument(D_in, H, D_out).to(device)
    # model is the common backbone shared by model1 and model2
    ort_model0 = ORTModule(copy.deepcopy(pt_model0))
    ort_model1 = ORTModule(copy.deepcopy(pt_model1))
    ort_model2 = ORTModule(copy.deepcopy(pt_model2))

    def run_step(backbone_layers, task_layers, x):
        prediction = task_layers(backbone_layers(x))
        loss = prediction.sum()
        loss.backward()
        return prediction

    for _step in range(10):
        # Run task 1
        x1 = torch.randn(N, D_in, device=device)
        pt_prediction = run_step(pt_model0, pt_model1, x1)
        ort_prediction = run_step(ort_model0, ort_model1, x1)

        _test_helpers.assert_values_are_close(ort_prediction, pt_prediction)
        _test_helpers.assert_gradients_match_and_reset_gradient(ort_model0, pt_model0, reset_gradient=False)
        _test_helpers.assert_gradients_match_and_reset_gradient(ort_model1, pt_model1)

        # Run task 2
        torch.randn(N, D_in, device=device)
        pt_prediction = run_step(pt_model0, pt_model2, x1)
        ort_prediction = run_step(ort_model0, ort_model2, x1)

        _test_helpers.assert_values_are_close(ort_prediction, pt_prediction)
        _test_helpers.assert_gradients_match_and_reset_gradient(ort_model0, pt_model0, reset_gradient=True, atol=1e-5)
        _test_helpers.assert_gradients_match_and_reset_gradient(ort_model2, pt_model2)


def test_multiple_chained_ortmodules_training():
    device = "cuda"
    N, D_in, H, D_out = 32, 128, 500, 128  # noqa: N806
    pt_model1 = NeuralNetSinglePositionalArgument(D_in, H, D_out).to(device)
    pt_model2 = NeuralNetSinglePositionalArgument(D_in, H, D_out).to(device)
    ort_model1 = ORTModule(copy.deepcopy(pt_model1))
    ort_model2 = ORTModule(copy.deepcopy(pt_model2))

    def run_step(layers1, layers2, x):
        prediction = layers2(layers1(x))
        loss = prediction.sum()
        loss.backward()
        return prediction

    for _step in range(10):
        x = torch.randn(N, D_in, device=device, requires_grad=True)
        pt_prediction = run_step(pt_model1, pt_model2, x)
        ort_prediction = run_step(ort_model1, ort_model2, x)

        _test_helpers.assert_values_are_close(ort_prediction, pt_prediction)
        _test_helpers.assert_gradients_match_and_reset_gradient(ort_model1, pt_model1)
        _test_helpers.assert_gradients_match_and_reset_gradient(ort_model2, pt_model2)


def test_mixed_nnmodule_ortmodules_training():
    device = "cuda"
    N, D_in, H, D_out = 32, 128, 500, 128  # noqa: N806
    pt_model1 = NeuralNetSinglePositionalArgument(D_in, H, D_out).to(device)
    pt_model2 = NeuralNetSinglePositionalArgument(D_in, H, D_out).to(device)
    pt_model3 = NeuralNetMultiplePositionalArguments(D_in, H, D_out).to(device)
    ort_model1 = ORTModule(copy.deepcopy(pt_model1))
    ort_model2 = copy.deepcopy(pt_model2)  # model2 is intentionally left as nn.module
    ort_model3 = ORTModule(copy.deepcopy(pt_model3))

    def run_step(model1, model2, model3, x1, x2):
        a1 = model1(x1)
        a2 = model2(x2)
        a3 = model3(torch.sin(a1), torch.cos(a2))
        loss = a3.sum()
        loss.backward()
        return a1, a2, a3

    for _step in range(10):
        x1 = torch.randn(N, D_in, device=device)
        x2 = torch.randn(N, D_in, device=device)
        pt_p1, pt_p2, pt_p3 = run_step(pt_model1, pt_model2, pt_model3, x1, x2)
        ort_p1, ort_p2, ort_p3 = run_step(ort_model1, ort_model2, ort_model3, x1, x2)

        _test_helpers.assert_values_are_close(ort_p1, pt_p1, atol=1e-06)
        _test_helpers.assert_values_are_close(ort_p2, pt_p2, atol=1e-06)
        _test_helpers.assert_values_are_close(ort_p3, pt_p3, atol=1e-06)
        _test_helpers.assert_gradients_match_and_reset_gradient(ort_model1, pt_model1, atol=2e-6)
        _test_helpers.assert_gradients_match_and_reset_gradient(ort_model2, pt_model2)
        _test_helpers.assert_gradients_match_and_reset_gradient(ort_model3, pt_model3)


def test_identity_elimination():
    class NeuralNetSimpleIdentity(torch.nn.Module):
        def __init__(self, input_size, num_classes):
            super().__init__()

            self.fc = torch.nn.Linear(input_size, num_classes)

        # Identity node will be created between ReduceSum and graph output
        # and then eliminated after transformation
        def forward(self, x):
            y = self.fc(x)
            z = y
            return z

    device = "cuda"
    N, D_in, H, D_out = 64, 784, 500, 10  # noqa: F841, N806
    model = NeuralNetSimpleIdentity(D_in, D_out).to(device)
    model = ORTModule(model)
    x = torch.randn(N, D_in, device=device)
    output = model(x)

    # Make sure model runs OK
    assert output is not None


def test_ortmodule_inputs_with_dynamic_shape():
    D_in, H, D_out = 784, 500, 10  # noqa: N806

    pt_model = NeuralNetSinglePositionalArgument(D_in, H, D_out).to("cuda")
    ort_model = ORTModule(copy.deepcopy(pt_model))

    def run_step(model, x):
        p = model(x)
        loss = p.sum()
        loss.backward()
        return p

    for _step in range(10):
        N = random.randint(1, 100)  # noqa: N806
        x = torch.randn(N, D_in, device="cuda", requires_grad=True)
        assert x.grad is None

        pt_p = run_step(pt_model, x)
        ort_p = run_step(ort_model, x)

        _test_helpers.assert_values_are_close(ort_p, pt_p, atol=1e-6)  # relaxing tolerance, 1e-7 or less would fail
        _test_helpers.assert_gradients_match_and_reset_gradient(ort_model, pt_model)


def test_bert_inputs_with_dynamic_shape():
    # create pytorch model with dropout disabled
    pt_model = _get_bert_for_sequence_classification_model(
        "cuda", is_training=True, hidden_dropout_prob=0.0, attention_probs_dropout_prob=0.0
    )
    ort_model = ORTModule(copy.deepcopy(pt_model))

    def run_step(model, x, y, z):
        outputs = model(x, y, None, None, None, None, z)
        loss = outputs[0]
        loss.backward()
        return outputs[0]

    for _step in range(10):
        x, y, z = _get_bert_for_sequence_classification_sample_data_with_random_shapes("cuda")

        pt_p = run_step(pt_model, x, y, z)
        ort_p = run_step(ort_model, x, y, z)

        _test_helpers.assert_values_are_close(ort_p, pt_p, atol=1e-01)
        _test_helpers.assert_gradients_match_and_reset_gradient(ort_model, pt_model)


@pytest.mark.parametrize("device", ["cuda", "cpu"])
def test_changes_input_requires_grad_reinitializes_module_gradient_graph_builder(device):
    os.environ["ORTMODULE_SKIPCHECK_POLICY"] = "SKIP_CHECK_DISABLED"

    N, D_in, H, D_out = 32, 784, 500, 10  # noqa: N806
    model = NeuralNetSinglePositionalArgument(D_in, H, D_out).to(device)
    model = ORTModule(model)
    x = torch.randn(N, D_in, device=device)
    y = x.clone()
    y.requires_grad_(True)
    output_x = torch.sum(model(x))
    output_x.backward()
    assert x.grad is None
    module_gradient_graph_builder_training = model._torch_module._execution_manager(model._is_training())._graph_builder
    output_y = torch.sum(model(y))
    output_y.backward()
    assert y.grad is not None
    assert (
        module_gradient_graph_builder_training
        != model._torch_module._execution_manager(model._is_training())._graph_builder
    )

    del os.environ["ORTMODULE_SKIPCHECK_POLICY"]


@pytest.mark.parametrize("device", ["cuda"])
def test_input_requires_grad_backward_creates_input_grad_as_required0(device):
    N, D_in, H, D_out = 32, 784, 500, 10  # noqa: N806
    pt_model = NeuralNetMultiplePositionalArgumentsMultiOutputsWithoutDependency(D_in, H, D_out).to(device)
    ort_model = ORTModule(copy.deepcopy(pt_model))
    pt_x1 = torch.randn(N, D_in, device=device, requires_grad=True)
    pt_x2 = torch.randn(N, D_in, device=device, requires_grad=True)
    ort_x1 = pt_x1.clone().detach()
    ort_x2 = pt_x2.clone().detach()
    ort_x1.requires_grad = True
    ort_x2.requires_grad = True

    def run_step0(model, x1, x2):
        y1, _ = model(x1, x2)
        s1 = y1.sum()
        s1.backward()  # y2's gradient will be materialized to full shape.
        return y1

    pt_y1 = run_step0(pt_model, pt_x1, pt_x2)
    ort_y1 = run_step0(ort_model, ort_x1, ort_x2)

    _test_helpers.assert_values_are_close(pt_y1, ort_y1, atol=1e-06)
    _test_helpers.assert_values_are_close(ort_x1.grad, pt_x1.grad)
    _test_helpers.assert_values_are_close(ort_x2.grad, pt_x2.grad)
    # backward() is from y1, so grad of fc2.weight and fc2.bias will not be calculated.
    _test_helpers.assert_gradients_match_and_reset_gradient(
        ort_model, pt_model, none_pt_params=["fc2.weight", "fc2.bias"], reset_gradient=True
    )

    def run_step1(model, x1, x2):
        _, y2 = model(x1, x2)
        s2 = y2.sum()
        s2.backward()  # y1's gradient will be materialized to full shape.
        return y2

    pt_y2 = run_step1(pt_model, pt_x1, pt_x2)
    ort_y2 = run_step1(ort_model, ort_x1, ort_x2)

    _test_helpers.assert_values_are_close(pt_y2, ort_y2, atol=1e-06)
    _test_helpers.assert_values_are_close(ort_x1.grad, pt_x1.grad)
    _test_helpers.assert_values_are_close(ort_x2.grad, pt_x2.grad)
    # backward() is from y2, so grad of fc1.weight and fc1.bias will not be calculated.
    _test_helpers.assert_gradients_match_and_reset_gradient(
        ort_model, pt_model, none_pt_params=["fc1.weight", "fc1.bias"]
    )


@pytest.mark.parametrize("device", ["cuda"])
def test_model_output_with_inplace_update(device):
    class NeuralNetWithGradNeedOutput(torch.nn.Module):
        def __init__(self, input_size, hidden_size):
            super().__init__()
            self.fc1_1 = torch.nn.Linear(input_size, hidden_size)
            # Softmax's gradient is depending on its output
            self.act = torch.nn.Softmax(dim=1)

        def forward(self, input1):
            out1 = self.act(self.fc1_1(input1))
            return out1

    def run_step(model, x1):
        y1 = model(x1)
        y1.add_(1)  # inplace update to module output
        y1 = y1.sum()
        y1.backward()
        return y1

    N, D_in, H = 32, 784, 500  # noqa: N806
    pt_model = NeuralNetWithGradNeedOutput(D_in, H).to(device)
    ort_model = ORTModule(copy.deepcopy(pt_model))

    pt_x1 = torch.randn(N, D_in, device=device, requires_grad=True)
    ort_x1 = pt_x1.clone()

    with pytest.raises(Exception) as ex_info:
        run_step(pt_model, pt_x1)
    assert "modified by an inplace operation" in str(ex_info.value)

    with pytest.raises(Exception) as ex_info:
        run_step(ort_model, ort_x1)
    assert "modified by an inplace operation" in str(ex_info.value)


@pytest.mark.parametrize("device", ["cuda"])
def test_loss_combines_two_outputs_with_dependency(device):
    def run_step(model, x1, x2):
        y1, y2 = model(x1, x2)
        loss = y1.sum() + y2.sum()
        loss.backward()
        return y1, y2

    N, D_in, H, D_out = 32, 784, 500, 10  # noqa: N806
    pt_model = NeuralNetMultiplePositionalArgumentsMultiOutputsWithDependency(D_in, H, D_out).to(device)
    ort_model = ORTModule(copy.deepcopy(pt_model))

    pt_x1 = torch.randn(N, D_in, device=device, requires_grad=False)
    pt_x2 = torch.randn(N, D_in, device=device, requires_grad=False)
    ort_x1 = pt_x1.clone()
    ort_x2 = pt_x2.clone()

    # Both y1 and y2's gradients are not None.
    pt_y1, pt_y2 = run_step(pt_model, pt_x1, pt_x2)
    ort_y1, ort_y2 = run_step(ort_model, ort_x1, ort_x2)

    _test_helpers.assert_values_are_close(pt_y1, ort_y1, atol=1e-06)
    _test_helpers.assert_values_are_close(pt_y2, ort_y2, atol=1e-06)
    _test_helpers.assert_gradients_match_and_reset_gradient(ort_model, pt_model)


@pytest.mark.parametrize("x1_requires_grad", [True, False])
@pytest.mark.parametrize("x2_requires_grad", [True, False])
def test_input_requires_grad_backward_creates_input_grad_as_required1(x1_requires_grad, x2_requires_grad):
    def run_step(model, x1, x2):
        y1, y2 = model(x1, x2)
        s = y2.sum()
        s.backward()
        return y1, y2

    N, D_in, H, D_out = 32, 784, 500, 10  # noqa: N806
    device = "cuda"
    pt_model = NeuralNetMultiplePositionalArgumentsMultiOutputsWithDependency(D_in, H, D_out).to(device)
    ort_model = ORTModule(copy.deepcopy(pt_model))
    pt_x1 = torch.randn(N, D_in, device=device, requires_grad=x1_requires_grad)
    pt_x2 = torch.randn(N, D_in, device=device, requires_grad=x2_requires_grad)

    ort_x1 = pt_x1.clone().detach()
    ort_x2 = pt_x2.clone().detach()
    ort_x1.requires_grad = x1_requires_grad
    ort_x2.requires_grad = x2_requires_grad

    pt_y1, pt_y2 = run_step(pt_model, pt_x1, pt_x2)
    ort_y1, ort_y2 = run_step(ort_model, ort_x1, ort_x2)

    _test_helpers.assert_values_are_close(ort_y1, pt_y1, atol=1e-06)
    _test_helpers.assert_values_are_close(ort_y2, pt_y2, atol=1e-06)
    assert not x1_requires_grad or ort_x1.grad is not None
    assert not x2_requires_grad or ort_x2.grad is not None
    assert not x1_requires_grad or torch.allclose(ort_x1.grad, pt_x1.grad)
    assert not x2_requires_grad or torch.allclose(ort_x2.grad, pt_x2.grad)
    _test_helpers.assert_gradients_match_and_reset_gradient(ort_model, pt_model)


@pytest.mark.parametrize("device", ["cuda"])
def test_model_with_bypass_input(device):
    class NeuralNetWithBypassInput(torch.nn.Module):
        def __init__(self, input_size, hidden_size, num_classes):
            super().__init__()

            self.fc1_1 = torch.nn.Linear(input_size, hidden_size)
            self.relu1 = torch.nn.ReLU()
            self.fc1_2 = torch.nn.Linear(hidden_size, num_classes)

        def forward(self, input1, bypass_input):
            out1 = self.fc1_2(self.relu1(self.fc1_1(input1)))
            # use shape from bypass_input
            out1 = out1.view(bypass_input.size()[0], -1)
            return out1, bypass_input

    def run_step(model, x1, x2):
        y1, y2 = model(x1, x2)
        loss = y1.sum() + y2.sum()
        loss.backward()
        return y1, y2

    N, D_in, H, D_out = 32, 784, 500, 10  # noqa: N806
    pt_model = NeuralNetWithBypassInput(D_in, H, D_out).to(device)
    ort_model = ORTModule(copy.deepcopy(pt_model))

    pt_x1 = torch.randn(N, D_in, device=device, requires_grad=True)
    pt_x2 = torch.randn(N, D_in, device=device, requires_grad=True)
    ort_x1 = pt_x1.clone()
    ort_x2 = pt_x2.clone()

    # Both y1 and y2's gradients are not None.
    pt_y1, pt_y2 = run_step(pt_model, pt_x1, pt_x2)
    ort_y1, ort_y2 = run_step(ort_model, ort_x1, ort_x2)

    _test_helpers.assert_values_are_close(pt_y1, ort_y1, atol=1e-06)
    _test_helpers.assert_values_are_close(pt_y2, ort_y2, atol=1e-06)
    _test_helpers.assert_gradients_match_and_reset_gradient(ort_model, pt_model)


def test_gpu_reserved_memory_with_torch_no_grad():
    device = "cuda"

    # Create a model and get the memory_reserved when torch.no_grad has been enabled
    # before and after export
    model_with_no_grad = _get_bert_for_sequence_classification_model(device)
    x, y, z = _get_bert_for_sequence_classification_sample_data(device)

    torch.cuda.empty_cache()
    model_with_no_grad = ORTModule(model_with_no_grad)
    model_with_no_grad(x, attention_mask=y, labels=z)
    mem_reserved_after_export_with_torch_no_grad = torch.cuda.memory_reserved(device)
    del model_with_no_grad

    # Create another model and get the memory_reserved when torch.no_grad has not been enabled after export.
    model_without_no_grad = _get_bert_for_sequence_classification_model(device)
    model_without_no_grad = ORTModule(model_without_no_grad)
    mem_reserved_after_export_without_torch_no_grad = 0

    with unittest.mock.patch("torch.no_grad"):
        model_without_no_grad(x, attention_mask=y, labels=z)
        mem_reserved_after_export_without_torch_no_grad = torch.cuda.memory_reserved(device)

    assert mem_reserved_after_export_with_torch_no_grad <= mem_reserved_after_export_without_torch_no_grad


@pytest.mark.parametrize("return_type", [dict, OrderedDict, SequenceClassifierOutput])
@pytest.mark.parametrize("device", ["cpu", "cuda"])
def test_dict_return_value_module(return_type, device):
    class NeuralNetDictOutput(torch.nn.Module):
        def __init__(self, input_size, hidden_size, num_classes):
            super().__init__()

            self.fc1_1 = torch.nn.Linear(input_size, hidden_size)
            self.relu1 = torch.nn.ReLU()
            self.fc1_2 = torch.nn.Linear(hidden_size, num_classes)

            self.fc2_1 = torch.nn.Linear(input_size, hidden_size)
            self.relu2 = torch.nn.ReLU()
            self.fc2_2 = torch.nn.Linear(hidden_size, num_classes)

            self.fc3_1 = torch.nn.Linear(input_size, hidden_size)
            self.relu3 = torch.nn.ReLU()
            self.fc3_2 = torch.nn.Linear(hidden_size, num_classes)

        def forward(self, input1, input2, input3):
            out1 = self.fc1_2(self.relu1(self.fc1_1(input1)))
            out2 = self.fc2_2(self.relu2(self.fc2_1(input2)))
            out3 = self.fc3_2(self.relu3(self.fc3_1(input3)))
            return return_type([("loss", out1), ("logits", out2), ("hidden_states", out3)])

    N, D_in, H, D_out = 64, 784, 500, 10  # noqa: N806
    model = NeuralNetDictOutput(D_in, H, D_out).to(device)
    model = ORTModule(model)
    x = torch.randn(N, D_in, device=device)
    y = torch.randn(N, D_in, device=device)
    z = torch.randn(N, D_in, device=device)

    output = model(x, y, z)
    assert isinstance(output, return_type)
    assert "loss" in output and "logits" in output and "hidden_states" in output


@pytest.mark.parametrize("device", ["cuda", "cpu"])
def test_dict_of_tuple_return_value_module(device):
    class NeuralNetDictOfTuplesOutput(torch.nn.Module):
        def __init__(self, input_size, hidden_size, num_classes):
            super().__init__()

            self.fc1_1 = torch.nn.Linear(input_size, hidden_size)
            self.relu1 = torch.nn.ReLU()
            self.fc1_2 = torch.nn.Linear(hidden_size, num_classes)

            self.fc2_1 = torch.nn.Linear(input_size, hidden_size)
            self.relu2 = torch.nn.ReLU()
            self.fc2_2 = torch.nn.Linear(hidden_size, num_classes)

            self.fc3_1 = torch.nn.Linear(input_size, hidden_size)
            self.relu3 = torch.nn.ReLU()
            self.fc3_2 = torch.nn.Linear(hidden_size, num_classes)

        def forward(self, input1, input2, input3):
            out1 = self.fc1_2(self.relu1(self.fc1_1(input1)))
            out2 = self.fc2_2(self.relu2(self.fc2_1(input2)))
            out3 = self.fc3_2(self.relu3(self.fc3_1(input3)))
            return {"loss": (out1, out2, out3)}

    N, D_in, H, D_out = 64, 784, 500, 10  # noqa: N806
    model = NeuralNetDictOfTuplesOutput(D_in, H, D_out).to(device)
    model = ORTModule(model)
    x = torch.randn(N, D_in, device=device)
    y = torch.randn(N, D_in, device=device)
    z = torch.randn(N, D_in, device=device)

    output = model(x, y, z)
    assert "loss" in output
    assert len(output["loss"]) == 3


@pytest.mark.parametrize("device", ["cuda", "cpu"])
def test_tuple_of_tuple_return_value_module(device):
    class NeuralNetTupleOfTuplesOutput(torch.nn.Module):
        def __init__(self, input_size, hidden_size, num_classes):
            super().__init__()

            self.fc1_1 = torch.nn.Linear(input_size, hidden_size)
            self.relu1 = torch.nn.ReLU()
            self.fc1_2 = torch.nn.Linear(hidden_size, num_classes)

            self.fc2_1 = torch.nn.Linear(input_size, hidden_size)
            self.relu2 = torch.nn.ReLU()
            self.fc2_2 = torch.nn.Linear(hidden_size, num_classes)

            self.fc3_1 = torch.nn.Linear(input_size, hidden_size)
            self.relu3 = torch.nn.ReLU()
            self.fc3_2 = torch.nn.Linear(hidden_size, num_classes)

        def forward(self, input1, input2, input3):
            out1 = self.fc1_2(self.relu1(self.fc1_1(input1)))
            out2 = self.fc2_2(self.relu2(self.fc2_1(input2)))
            out3 = self.fc3_2(self.relu3(self.fc3_1(input3)))
            return ((out1, out2), out3)

    N, D_in, H, D_out = 64, 784, 500, 10  # noqa: N806
    model = NeuralNetTupleOfTuplesOutput(D_in, H, D_out).to(device)
    model = ORTModule(model)
    x = torch.randn(N, D_in, device=device)
    y = torch.randn(N, D_in, device=device)
    z = torch.randn(N, D_in, device=device)

    output = model(x, y, z)
    assert len(output) == 2
    assert isinstance(output[0], tuple)
    assert len(output[0]) == 2
    assert isinstance(output[1], torch.Tensor)


@pytest.mark.parametrize("device", ["cpu", "cuda"])
def test_named_tuple_return_value_module(device):
    ReturnValue = namedtuple("NamedTupleReturnValue", "loss logits hidden_states")

    class NeuralNetNamedTupleOutput(torch.nn.Module):
        def __init__(self, input_size, hidden_size, num_classes):
            super().__init__()

            self.fc1_1 = torch.nn.Linear(input_size, hidden_size)
            self.relu1 = torch.nn.ReLU()
            self.fc1_2 = torch.nn.Linear(hidden_size, num_classes)

            self.fc2_1 = torch.nn.Linear(input_size, hidden_size)
            self.relu2 = torch.nn.ReLU()
            self.fc2_2 = torch.nn.Linear(hidden_size, num_classes)

            self.fc3_1 = torch.nn.Linear(input_size, hidden_size)
            self.relu3 = torch.nn.ReLU()
            self.fc3_2 = torch.nn.Linear(hidden_size, num_classes)

        def forward(self, input1, input2, input3):
            out1 = self.fc1_2(self.relu1(self.fc1_1(input1)))
            out2 = self.fc2_2(self.relu2(self.fc2_1(input2)))
            out3 = self.fc3_2(self.relu3(self.fc3_1(input3)))

            return ReturnValue(out1, out2, out3)

    N, D_in, H, D_out = 64, 784, 500, 10  # noqa: N806
    model = NeuralNetNamedTupleOutput(D_in, H, D_out).to(device)
    model = ORTModule(model)
    x = torch.randn(N, D_in, device=device)
    y = torch.randn(N, D_in, device=device)
    z = torch.randn(N, D_in, device=device)

    output = model(x, y, z)
    assert isinstance(output, tuple)
    assert isinstance(output, ReturnValue)


@pytest.mark.parametrize("device", ["cpu", "cuda"])
def test_exception_raised_for_custom_class_return_value_module(device):
    os.environ["ORTMODULE_SKIPCHECK_POLICY"] = "SKIP_CHECK_DISABLED"

    N, D_in, H, D_out = 64, 784, 500, 10  # noqa: N806
    pt_model = NeuralNetCustomClassOutput(D_in, H, D_out).to(device)
    ort_model = ORTModule(copy.deepcopy(pt_model))
    x = torch.randn(N, D_in, device=device)
    y = torch.randn(N, D_in, device=device)
    z = torch.randn(N, D_in, device=device)

    if _test_helpers.is_all_or_nothing_fallback_enabled(None, _fallback._FallbackPolicy.FALLBACK_UNSUPPORTED_DATA):
        # Fallback
        pt_out = pt_model(x, y, z)
        ort_out = ort_model(x, y, z)
        # Assert that the output from torch is the same as the one from ORTModule
        _test_helpers.assert_values_are_close(pt_out.out1, ort_out.out1)
        _test_helpers.assert_values_are_close(pt_out.out2, ort_out.out2)
        _test_helpers.assert_values_are_close(pt_out.out3, ort_out.out3)
    else:
        # ORT backend
        with pytest.raises(_fallback.ORTModuleIOError) as runtime_error:
            ort_model(x, y, z)
        assert "ORTModule does not support the following model output type" in str(runtime_error.value)

    del os.environ["ORTMODULE_SKIPCHECK_POLICY"]


def test_dynamic_axes_config():
    device = "cuda"

    # Model 1
    N, D_in, H, D_out = 64, 784, 500, 10  # noqa: N806
    model = NeuralNetSinglePositionalArgument(D_in, H, D_out).to(device)
    model = ORTModule(model)
    x = torch.randn(N, D_in, device=device)
    output = model(x)
    assert output is not None
    assert _test_helpers.is_dynamic_axes(model)
    del model, output

    # Model 2
    model_with_no_grad = _get_bert_for_sequence_classification_model(device)
    model_with_no_grad = ORTModule(model_with_no_grad)
    x, y, z = _get_bert_for_sequence_classification_sample_data(device)
    output = model_with_no_grad(x, attention_mask=y, labels=z)
    assert output is not None
    assert _test_helpers.is_dynamic_axes(model_with_no_grad)


def test_model_with_multiple_devices_cpu_cuda():
    class MultipleDeviceModel(torch.nn.Module):
        def __init__(self):
            super().__init__()
            self.fc1 = torch.nn.Linear(10, 10).cpu()
            self.fc2 = torch.nn.Linear(10, 10).cuda()

        def forward(self, x):
            x = self.fc1(x)
            x = self.fc2(x)
            return x

    pt_model = MultipleDeviceModel()
    x = torch.randn(20, 10)

    if _test_helpers.is_all_or_nothing_fallback_enabled(None, _fallback._FallbackPolicy.FALLBACK_UNSUPPORTED_DEVICE):
        # Fallback
        ort_model = ORTModule(copy.deepcopy(pt_model))
        with pytest.raises(RuntimeError) as runtime_error:
            ort_model(x)
        assert "Expected all tensors to be on the same device, but found at least two devices" in str(
            runtime_error.value
        )
    else:
        # ORT backend
        with pytest.raises(_fallback.ORTModuleFallbackException) as e:
            ort_model = ORTModule(pt_model)
        assert str(e.value) == "ORTModule supports a single device per model"


def test_model_with_multiple_devices_to_to():
    class MultipleDeviceModel(torch.nn.Module):
        def __init__(self):
            super().__init__()
            self.fc1 = torch.nn.Linear(10, 10).to("cpu")
            self.fc2 = torch.nn.Linear(10, 10).to("cuda")

        def forward(self, x):
            x = self.fc1(x)
            x = self.fc2(x)
            return x

    pt_model = MultipleDeviceModel()
    x = torch.randn(20, 10)

    if _test_helpers.is_all_or_nothing_fallback_enabled(None, _fallback._FallbackPolicy.FALLBACK_UNSUPPORTED_DEVICE):
        # Fallback
        with pytest.raises(RuntimeError) as runtime_error:
            ort_model = ORTModule(copy.deepcopy(pt_model))
            ort_model(x)
        assert "Expected all tensors to be on the same device, but found at least two devices" in str(
            runtime_error.value
        )
    else:
        # ORT backend
        with pytest.raises(_fallback.ORTModuleFallbackException) as e:
            ort_model = ORTModule(pt_model)
        assert str(e.value) == "ORTModule supports a single device per model"


def test_model_with_multiple_devices_to_cpu():
    class MultipleDeviceModel(torch.nn.Module):
        def __init__(self):
            super().__init__()
            self.fc1 = torch.nn.Linear(10, 10).to("cuda")
            self.fc2 = torch.nn.Linear(10, 10).cpu()

        def forward(self, x):
            x = self.fc1(x)
            x = self.fc2(x)
            return x

    pt_model = MultipleDeviceModel()
    x = torch.randn(20, 10)

    if _test_helpers.is_all_or_nothing_fallback_enabled(None, _fallback._FallbackPolicy.FALLBACK_UNSUPPORTED_DEVICE):
        # Fallback
        ort_model = ORTModule(copy.deepcopy(pt_model))
        with pytest.raises(RuntimeError) as runtime_error:
            ort_model(x)
        assert "Expected all tensors to be on the same device, but found at least two devices" in str(
            runtime_error.value
        )
    else:
        # ORT backend
        with pytest.raises(_fallback.ORTModuleFallbackException) as e:
            ort_model = ORTModule(pt_model)
        assert str(e.value) == "ORTModule supports a single device per model"


def test_model_with_multiple_devices_to_cuda():
    class MultipleDeviceModel(torch.nn.Module):
        def __init__(self):
            super().__init__()
            self.fc1 = torch.nn.Linear(10, 10).to("cpu")
            self.fc2 = torch.nn.Linear(10, 10).cuda()

        def forward(self, x):
            x = self.fc1(x)
            x = self.fc2(x)
            return x

    pt_model = MultipleDeviceModel()
    x = torch.randn(20, 10)

    if _test_helpers.is_all_or_nothing_fallback_enabled(None, _fallback._FallbackPolicy.FALLBACK_UNSUPPORTED_DEVICE):
        # Fallback
        ort_model = ORTModule(copy.deepcopy(pt_model))
        with pytest.raises(RuntimeError) as runtime_error:
            ort_model(x)
        assert "Expected all tensors to be on the same device, but found at least two devices" in str(
            runtime_error.value
        )
    else:
        # ORT backend
        with pytest.raises(_fallback.ORTModuleFallbackException) as e:
            ort_model = ORTModule(pt_model)
        assert str(e.value) == "ORTModule supports a single device per model"


@pytest.mark.parametrize("device", ["cuda", "cuda:0", "cuda:1", "cuda:2"])
def test_model_with_different_cuda_devices(device):
    # Trick to run this test in single GPU machines
    device_id = _utils.get_device_index(device)
    if device_id >= torch.cuda.device_count():
        pytest.skip(f"Skipping test_model_with_different_cuda_devices(cuda:{device_id})")

    N, D_in, H, D_out = 64, 784, 500, 10  # noqa: N806
    model = NeuralNetSinglePositionalArgument(D_in, H, D_out).to(device)
    model = ORTModule(model)
    model.to(device)
    x = torch.randn(N, D_in, device=device)
    model(x)


def test_register_custom_ops_pytorch_exporter_tensor_triu():
    class SimpleTensorTriuModel(torch.nn.Module):
        def __init__(self):
            super().__init__()
            self.fc1 = torch.nn.Linear(10, 10)

        def forward(self, x):
            x = self.fc1(x)
            mask = torch.ones_like(x).triu(diagonal=1)
            x = x * mask
            return x

    model = SimpleTensorTriuModel()
    model = ORTModule(model)
    user_input = torch.ones(1, 10, 10)

    output = model(user_input)
    assert list(output.shape) == [1, 10, 10]


def test_register_custom_ops_pytorch_exporter_torch_triu():
    class SimpleTorchTriuModel(torch.nn.Module):
        def __init__(self):
            super().__init__()
            self.fc1 = torch.nn.Linear(10, 10)

        def forward(self, x):
            x = self.fc1(x)
            mask = torch.triu(torch.ones_like(x))
            x = x * mask
            return x

    model = SimpleTorchTriuModel()
    model = ORTModule(model)
    user_input = torch.ones(1, 10, 10)

    output = model(user_input)
    assert list(output.shape) == [1, 10, 10]


def test_wrap_ortmodule_and_change_device():
    # Basic Sequencial model wrapping ORTModule
    x = torch.linspace(-math.pi, math.pi, 2000)
    xx = x.unsqueeze(-1).pow(torch.tensor([1, 2, 3]))
    y = torch.sin(x)
    model = torch.nn.Sequential(ORTModule(torch.nn.Linear(3, 1)), torch.nn.Flatten(0, 1))

    # Changing device for fun
    model = model.cpu()
    xx = xx.cpu()
    y = y.cpu()
    model = model.cuda()
    xx = xx.cuda()
    y = y.cuda()

    # Quick train
    loss_fn = torch.nn.MSELoss(reduction="sum")
    learning_rate = 1e-6
    for _t in range(2000):
        y_pred = model(xx)
        loss = loss_fn(y_pred, y)
        model.zero_grad()
        loss.backward()
        with torch.no_grad():
            for param in model.parameters():
                param -= learning_rate * param.grad  # noqa: PLW2901

    # Checking training finished normally
    assert y_pred is not None and loss is not None


@pytest.mark.parametrize("return_dict", [True, False])
def test_hf_model_output_with_tuples(return_dict):
    device = "cuda"

    model = _get_bert_for_sequence_classification_model(
        device, output_attentions=True, output_hidden_states=True, return_dict=return_dict
    )
    x, y, z = _get_bert_for_sequence_classification_sample_data(device)

    model = ORTModule(model)
    output = model(x, attention_mask=y, labels=z)

    if return_dict:
        assert isinstance(output, SequenceClassifierOutput)
        assert "loss" in output and "logits" in output and "attentions" in output and "hidden_states" in output
        assert isinstance(output["loss"], torch.Tensor)
        assert isinstance(output["logits"], torch.Tensor)
        assert isinstance(output["attentions"], tuple)
        assert isinstance(output["hidden_states"], tuple)
    else:
        assert isinstance(output, tuple)
        assert isinstance(output[0], torch.Tensor)
        assert isinstance(output[1], torch.Tensor)
        assert isinstance(output[2], tuple)
        assert isinstance(output[3], tuple)


@pytest.mark.parametrize("device", ["cuda", "cpu"])
def test_nested_return_value_module(device):
    class NeuralNetNestedOutput(torch.nn.Module):
        def __init__(self, input_size, hidden_size, num_classes):
            super().__init__()

            self.fc1_1 = torch.nn.Linear(input_size, hidden_size)
            self.relu1 = torch.nn.ReLU()
            self.relu = torch.nn.ReLU()
            self.fc1_2 = torch.nn.Linear(hidden_size, num_classes)

            self.fc2_1 = torch.nn.Linear(input_size, hidden_size)
            self.relu2 = torch.nn.ReLU()
            self.fc2_2 = torch.nn.Linear(hidden_size, num_classes)

            self.fc3_1 = torch.nn.Linear(input_size, hidden_size)
            self.relu3 = torch.nn.ReLU()
            self.fc3_2 = torch.nn.Linear(hidden_size, num_classes)

        def forward(self, input1, input2, input3):
            out1 = self.fc1_2(self.relu1(self.fc1_1(input1)))
            out2 = self.fc2_2(self.relu2(self.fc2_1(input2)))
            out3 = self.fc3_2(self.relu(self.relu3(self.fc3_1(input3))))
            return {"a": {"b": {"c": out1}, "d": (out2, out3)}}

    N, D_in, H, D_out = 64, 784, 500, 10  # noqa: N806
    model = NeuralNetNestedOutput(D_in, H, D_out).to(device)
    model = ORTModule(model)

    x = torch.randn(N, D_in, device=device)
    y = torch.randn(N, D_in, device=device)
    z = torch.randn(N, D_in, device=device)

    output = model(x, y, z)
    assert "a" in output and "b" in output["a"] and "c" in output["a"]["b"]
    assert isinstance(output["a"]["b"]["c"], torch.Tensor)

    assert "d" in output["a"]
    assert isinstance(output["a"]["d"], tuple)
    assert len(output["a"]["d"]) == 2


@pytest.mark.parametrize("data_device, model_device", (["cuda", "cpu"], ["cpu", "cuda"]))
def test_forward_data_and_model_on_different_devices(data_device, model_device):
    os.environ["ORTMODULE_SKIPCHECK_POLICY"] = "SKIP_CHECK_DISABLED"

    N, D_in, H, D_out = 64, 784, 500, 10  # noqa: N806
    model = NeuralNetSinglePositionalArgument(D_in, H, D_out).to(model_device)
    ort_model = ORTModule(model)
    # When exporting the model, ensure device is same between input data and model (else pytorch will raise while exporting)
    x = torch.randn(N, D_in, device=model_device)
    _ = ort_model(x)

    # Now that the model has been exported, feed in data from device other than the model device
    x = torch.randn(N, D_in, device=data_device)

    if _test_helpers.is_all_or_nothing_fallback_enabled(None, _fallback._FallbackPolicy.FALLBACK_UNSUPPORTED_DEVICE):
        # Fallback
        with pytest.raises(RuntimeError) as runtime_error:
            ort_model(x)
        assert "Expected all tensors to be on the same device, but found at least two devices" in str(
            runtime_error.value
        )
    else:
        # ORT backend
        with pytest.raises(_fallback.ORTModuleDeviceException) as runtime_error:
            ort_model(x)
        assert (
            f"Input argument to forward found on device {torch.device(x.device)}, but expected it to be on module device {ort_model._torch_module._execution_manager(ort_model._is_training())._device}."
            in str(runtime_error.value)
        )

    del os.environ["ORTMODULE_SKIPCHECK_POLICY"]


def test_forward_returns_none_type_as_output():
    class NeuralNetNoneTypeOutput(torch.nn.Module):
        def __init__(self, input_size, num_classes):
            super().__init__()

            self.fc1 = torch.nn.Linear(input_size, num_classes)
            self.relu1 = torch.nn.ReLU()

        def forward(self, input1):
            out1 = self.fc1(input1)
            out1 = self.relu1(out1)
            return {"out": out1, "none_output": None}

    device = "cuda"
    N, D_in, H, D_out = 64, 784, 500, 10  # noqa: F841, N806
    model = NeuralNetNoneTypeOutput(D_in, D_out).to(device)
    model = ORTModule(model)
    x = torch.randn(N, D_in, device=device)
    output = model(x)

    assert output["out"] is not None
    assert output["none_output"] is None


def test_bool_input_and_output():
    class NeuralNetBoolInputOutput(torch.nn.Module):
        def __init__(self, input_size, num_classes):
            super().__init__()
            self.fc = torch.nn.Linear(input_size, num_classes)
            self.relu = torch.nn.ReLU()

        def forward(self, condition, x1, x2):
            out1 = self.relu(self.fc(torch.where(condition, x1, x2)))
            out2 = torch.tensor(out1).to(torch.bool)
            return out1, out2

    device = "cuda"
    N, D_in, D_out = 64, 784, 10  # noqa: N806
    model = NeuralNetBoolInputOutput(D_in, D_out).to(device)
    model = ORTModule(model)
    condition = torch.randint(2, (N, D_in), dtype=torch.bool, device=device)
    x1 = torch.randn(N, D_in, device=device)
    x2 = torch.randn(N, D_in, device=device)
    y1, y2 = model(condition, x1, x2)

    assert y1 is not None
    assert y2 is not None and y2.dtype == torch.bool


def test_uint8_input_and_output():
    class NeuralNetUInt8InputOutput(torch.nn.Module):
        def __init__(self, input_size, num_classes):
            super().__init__()
            self.fc = torch.nn.Linear(input_size, num_classes)
            self.relu = torch.nn.ReLU()

        def forward(self, mask, x1, x2):
            out1 = self.relu(self.fc(torch.where(mask == 1, x1, x2)))
            out2 = torch.tensor(out1).to(torch.uint8)
            return out1, out2

    device = "cuda"
    N, D_in, D_out = 64, 784, 10  # noqa: N806
    model = NeuralNetUInt8InputOutput(D_in, D_out).to(device)
    model = ORTModule(model)
    condition = torch.randint(2, (N, D_in), dtype=torch.uint8, device=device)
    x1 = torch.randn(N, D_in, device=device)
    x2 = torch.randn(N, D_in, device=device)
    y1, y2 = model(condition, x1, x2)

    assert y1 is not None
    assert y2 is not None and y2.dtype == torch.uint8


def test_model_partially_requires_grad():
    device = "cuda"
    N, D_in, H, D_out = 64, 784, 500, 10  # noqa: N806
    model = NeuralNetPartialNoGradModel(D_in, H, D_out).to(device)
    model = ORTModule(model)
    x = torch.randn(N, D_in, device=device)

    # Make sure no exception is raised
    output = model(x)

    loss = torch.sum(output)
    loss.backward()


def test_model_wrapped_inside_torch_no_grad():
    device = "cuda"
    N, D_in, H, D_out = 64, 784, 500, 10  # noqa: N806
    model = NeuralNetSinglePositionalArgument(D_in, H, D_out).to(device)
    model = ORTModule(model)
    x = torch.randn(N, D_in, device=device)

    # Make sure no exception is raised
    with torch.no_grad():
        model(x)


def test_model_initializer_requires_grad_changes_from_one_forward_to_next():
    os.environ["ORTMODULE_SKIPCHECK_POLICY"] = "SKIP_CHECK_DISABLED"

    device = "cuda"
    N, D_in, H, D_out = 64, 784, 500, 10  # noqa: N806
    model = NeuralNetPartialNoGradModel(D_in, H, D_out).to(device)
    model.fc1.requires_grad_(True)
    model = ORTModule(model)
    x = torch.randn(N, D_in, device=device)
    assert model.module.fc1.weight.grad is None
    assert model.module.fc1.bias.grad is None

    # Make sure no exception is raised
    output = model(x)
    loss = torch.sum(output)
    loss.backward()
    training_session1 = model._torch_module._execution_manager(model._is_training())._execution_agent
    weight_grad_2 = model.module.fc1.weight.grad
    bias_grad_2 = model.module.fc1.bias.grad
    assert weight_grad_2 is not None
    assert bias_grad_2 is not None

    model.module.fc1.requires_grad_(False)
    output = model(x)
    loss = torch.sum(output)
    loss.backward()
    training_session2 = model._torch_module._execution_manager(model._is_training())._execution_agent
    weight_grad_3 = model.module.fc1.weight.grad
    bias_grad_3 = model.module.fc1.bias.grad

    assert training_session1 != training_session2
    assert torch.equal(weight_grad_2, weight_grad_3)
    assert torch.equal(bias_grad_2, bias_grad_3)

    del os.environ["ORTMODULE_SKIPCHECK_POLICY"]


def test_model_with_registered_buffers():
    class NeuralNetWithRegisteredBuffer(torch.nn.Module):
        def __init__(self, input_size, hidden_size, num_classes):
            super().__init__()

            self.fc1 = torch.nn.Linear(input_size, hidden_size)
            self.relu = torch.nn.ReLU()
            self.fc2 = torch.nn.Linear(hidden_size, num_classes)
            self.register_buffer("buffer1s", torch.ones(num_classes))
            self.register_buffer("buffer2s", 1 + torch.ones(num_classes))

        def forward(self, input1):
            out = self.fc1(input1)
            out = self.relu(out)
            out = self.fc2(out)
            out += self.buffer1s
            out += self.buffer2s
            return out

    device = "cuda"

    N, D_in, H, D_out = 64, 784, 500, 10  # noqa: N806
    model = NeuralNetWithRegisteredBuffer(D_in, H, D_out).to(device)
    ort_model = ORTModule(model)
    # Check that the original forward signature is preserved.
    assert inspect.signature(model.forward) == inspect.signature(ort_model.forward)
    x = torch.randn(N, D_in, device=device)
    # Make sure model runs without any exception
    output = ort_model(x)
    assert output is not None


def test_model_with_unused_registered_buffers():
    class UnusedBufferNet(torch.nn.Module):
        def __init__(self, input_size, hidden_size, num_classes):
            super().__init__()

            self.fc1 = torch.nn.Linear(input_size, hidden_size)
            self.relu = torch.nn.ReLU()
            self.fc2 = torch.nn.Linear(hidden_size, num_classes)
            self.register_buffer("buffer1s", torch.ones(num_classes))
            self.register_buffer("buffer2s", 1 + torch.ones(num_classes))
            self.register_buffer("buffer3s", 2 + torch.ones(num_classes))

        def forward(self, input1):
            out = self.fc1(input1)
            out = self.relu(out)
            out = self.fc2(out)
            out += self.buffer3s
            return out

    device = "cuda"

    N, D_in, H, D_out = 64, 784, 500, 10  # noqa: N806
    model = UnusedBufferNet(D_in, H, D_out).to(device)
    ort_model = ORTModule(model)
    # Check that the original forward signature is preserved.
    assert inspect.signature(model.forward) == inspect.signature(ort_model.forward)
    x = torch.randn(N, D_in, device=device)
    # Make sure model runs without any exception
    output = ort_model(x)
    assert output is not None


def test_model_with_constant_and_registered_parameters():
    class NeuralNetWithRegisteredParamsWithConstant(torch.nn.Module):
        def __init__(self, input_size, hidden_size, num_classes):
            super().__init__()

            self.fc1 = torch.nn.Linear(input_size, hidden_size)
            self.relu = torch.nn.ReLU()
            self.fc2 = torch.nn.Linear(hidden_size, num_classes)
            self.register_parameter("param1", torch.nn.Parameter(torch.ones(num_classes)))
            self.register_parameter("param2", torch.nn.Parameter(1 + torch.ones(num_classes)))

        def forward(self, input1):
            out = self.fc1(input1)
            out = self.relu(out)
            out = self.fc2(out)
            out += self.param1
            out += self.param2
            out += torch.tensor([3.0], device=next(self.parameters()).device)
            return out

    device = "cuda"

    N, D_in, H, D_out = 64, 784, 500, 10  # noqa: N806
    model = NeuralNetWithRegisteredParamsWithConstant(D_in, H, D_out).to(device)
    ort_model = ORTModule(model)
    # Check that the original forward signature is preserved.
    assert inspect.signature(model.forward) == inspect.signature(ort_model.forward)
    x = torch.randn(N, D_in, device=device)
    # Make sure model runs without any exception
    output = ort_model(x)
    assert output is not None


def test_state_dict():
    device = "cuda"
    N, D_in, H, D_out = 64, 784, 500, 10  # noqa: N806
    pt_model = NeuralNetSinglePositionalArgument(D_in, H, D_out).to(device)
    ort_model = ORTModule(copy.deepcopy(pt_model))
    x = torch.randn(N, D_in, device=device)
    x.clone()

    state_dict_ort = ort_model.state_dict()
    state_dict_pt = pt_model.state_dict()
    assert state_dict_pt
    assert len(state_dict_pt.keys()) == len(state_dict_ort.keys())
    for param_name, param_value in state_dict_pt.items():
        assert param_name in state_dict_ort
        assert torch.equal(param_value, state_dict_ort[param_name])

    # Call forward once
    ort_model(x)
    pt_model(x)

    state_dict_ort = ort_model.state_dict()
    state_dict_pt = pt_model.state_dict()
    assert state_dict_pt
    assert len(state_dict_pt.keys()) == len(state_dict_ort.keys())
    for param_name, param_value in state_dict_pt.items():
        assert param_name in state_dict_ort
        assert torch.equal(param_value, state_dict_ort[param_name])


def test_load_state_dict():
    device = "cuda"
    N, D_in, H, D_out = 64, 784, 500, 10  # noqa: N806
    pt_model = NeuralNetSinglePositionalArgument(D_in, H, D_out).to(device)
    ort_model = ORTModule(copy.deepcopy(pt_model))
    x = torch.randn(N, D_in, device=device)
    x.clone()

    state_dict_pt = pt_model.state_dict()
    list(next(iter(state_dict_pt.items())))[1] += 10
    ort_model.load_state_dict(state_dict_pt)
    state_dict_ort = ort_model.state_dict()

    assert state_dict_pt
    assert len(state_dict_pt.keys()) == len(state_dict_ort.keys())
    for param_name, param_value in state_dict_pt.items():
        assert param_name in state_dict_ort
        assert torch.equal(param_value, state_dict_ort[param_name])

    # Call forward once
    ort_model(x)
    pt_model(x)

    state_dict_pt = pt_model.state_dict()
    ort_model.load_state_dict(state_dict_pt)
    state_dict_ort = ort_model.state_dict()

    assert state_dict_pt
    assert len(state_dict_pt.keys()) == len(state_dict_ort.keys())
    for param_name, param_value in state_dict_pt.items():
        assert param_name in state_dict_ort
        assert torch.equal(param_value, state_dict_ort[param_name])


def test_named_parameters():
    device = "cuda"
    N, D_in, H, D_out = 64, 784, 500, 10  # noqa: F841, N806
    pt_model = NeuralNetSinglePositionalArgument(D_in, H, D_out).to(device)
    ort_model = ORTModule(copy.deepcopy(pt_model))
    named_parameters_pt = [name for name, _ in pt_model.named_parameters()]
    named_parameters_ort = [name for name, _ in ort_model.named_parameters()]

    assert len(named_parameters_pt) > 0
    assert named_parameters_pt == named_parameters_ort


def test_parameters():
    device = "cuda"
    N, D_in, H, D_out = 64, 784, 500, 10  # noqa: F841, N806
    pt_model = NeuralNetSinglePositionalArgument(D_in, H, D_out).to(device)
    ort_model = ORTModule(copy.deepcopy(pt_model))
    parameters_pt = [param for param in pt_model.parameters()]
    parameters_ort = [param for param in ort_model.parameters()]

    assert len(parameters_pt) > 0
    assert len(parameters_pt) == len(parameters_ort)
    assert all(torch.equal(parameters_pt[i], parameters_ort[i]) for i in range(len(parameters_pt)))


def test_named_buffers():
    device = "cuda"
    N, D_in, H, D_out = 64, 784, 500, 10  # noqa: N806
    pt_model = NeuralNetSinglePositionalArgument(D_in, H, D_out).to(device)
    pt_model.register_buffer("sample_buffer_pt", torch.tensor(torch.randn(N, D_in, device=device)))
    ort_model = ORTModule(copy.deepcopy(pt_model))
    named_buffers_pt = [name for name, _ in pt_model.named_buffers()]
    named_buffers_ort = [name for name, _ in ort_model.named_buffers()]

    assert len(named_buffers_pt) > 0
    assert named_buffers_pt == named_buffers_ort

    ort_model.register_buffer("sample_buffer_ort", torch.tensor(torch.randn(N, D_in, device=device)))
    named_buffers_ort = [name for name, _ in ort_model.named_buffers()]
    assert named_buffers_ort == ["sample_buffer_pt", "sample_buffer_ort"]


def test_buffers():
    device = "cuda"
    N, D_in, H, D_out = 64, 784, 500, 10  # noqa: N806
    pt_model = NeuralNetSinglePositionalArgument(D_in, H, D_out).to(device)
    pt_model.register_buffer("sample_buffer_pt", torch.tensor(torch.randn(N, D_in, device=device)))
    ort_model = ORTModule(copy.deepcopy(pt_model))
    buffers_pt = [buffer for buffer in pt_model.buffers()]
    buffers_ort = [buffer for buffer in ort_model.buffers()]

    assert len(buffers_pt) > 0
    assert len(buffers_pt) == len(buffers_ort)
    assert all(torch.equal(buffers_pt[i], buffers_ort[i]) for i in range(len(buffers_pt)))

    x = torch.tensor(torch.randn(N, D_in, device=device))
    ort_model.register_buffer("sample_buffer_ort", x)
    buffers_ort = [buffer for buffer in ort_model.buffers()]
    assert len(buffers_ort) == 2
    assert torch.equal(buffers_ort[1], x)


def test_eval_with_dropout():
    class NeuralNetDropout(torch.nn.Module):
        def __init__(self, input_size, hidden_size, num_classes):
            super().__init__()

            self.fc1 = torch.nn.Linear(input_size, hidden_size)
            self.relu = torch.nn.ReLU()
            self.fc2 = torch.nn.Linear(hidden_size, num_classes)
            self.dropout = torch.nn.Dropout()

        def forward(self, input1):
            out = self.fc1(input1)
            out = self.relu(out)
            out = self.fc2(out)
            out = self.dropout(out)
            return out

    device = "cuda"

    N, D_in, H, D_out = 64, 784, 500, 10  # noqa: N806
    model = NeuralNetDropout(D_in, H, D_out).to(device)
    model.eval()
    ort_model = ORTModule(copy.deepcopy(model))
    ort_model.eval()

    x = torch.randn(N, D_in, device=device)
    y = x.clone()

    # Make sure model runs without any exception
    output = ort_model(x)
    output_pt = model(y)

    assert output is not None
    assert output_pt is not None
    # Assert that the output from torch is the same as the one from ORTModule
    _test_helpers.assert_values_are_close(output, output_pt)


def test_with_torch_no_grad_context():
    device = "cuda"

    N, D_in, H, D_out = 64, 784, 500, 10  # noqa: N806
    model = NeuralNetSinglePositionalArgument(D_in, H, D_out).to(device)
    ort_model = ORTModule(copy.deepcopy(model))

    x = torch.randn(N, D_in, device=device)
    y = x.clone()

    # Make sure model runs without any exception
    output = None
    output_pt = None
    with torch.no_grad():
        output = ort_model(x)
        output_pt = model(y)

    assert output is not None
    assert output_pt is not None
    # Assert that the output from torch is the same as the one from ORTModule
    _test_helpers.assert_values_are_close(output, output_pt)
    assert output.grad is None and output_pt.grad is None


def test_unused_layer():
    class Net(torch.nn.Module):
        def __init__(self, input_size, hidden_size, num_classes):
            super().__init__()

            self.fc1 = torch.nn.Linear(input_size, hidden_size)
            self.relu = torch.nn.ReLU()
            self.fc2 = torch.nn.Linear(hidden_size, num_classes)

        def forward(self, input1):
            out = self.fc1(input1)
            out = self.relu(out)
            return out

    device = torch.device("cuda")
    N, D_in, H, D_out = 64, 784, 500, 10  # noqa: N806
    pt_model = Net(D_in, H, D_out).to(device)
    ort_model = ORTModule(copy.deepcopy(pt_model))

    x = torch.randn(N, D_in, device=device)
    pt_output = pt_model(x)
    ort_output = ort_model(x)
    _test_helpers.assert_values_are_close(pt_output, ort_output)


def test_train_eval_with_various_outputs():
    class Net(torch.nn.Module):
        def __init__(self, input_size, hidden_size, num_classes):
            super().__init__()
            self.fc1 = torch.nn.Linear(input_size, hidden_size)
            self.relu = torch.nn.ReLU()

        def forward(self, input1):
            out1 = self.fc1(input1)
            out2 = self.relu(out1)
            # return different number of outputs for train and eval mode
            if self.training:
                return out1, out2
            else:
                return out2

    def train_step(model, x):
        out1, out2 = model(x)
        loss = out2.sum()
        loss.backward()
        return out1, out2

    device = torch.device("cuda")
    N, D_in, H, D_out = 64, 784, 500, 10  # noqa: N806
    pt_model = Net(D_in, H, D_out).to(device)
    ort_model = ORTModule(copy.deepcopy(pt_model))

    # train mode
    x = torch.randn(N, D_in, device=device)
    pt_out1, pt_out2 = train_step(pt_model, x)
    ort_out1, ort_out2 = train_step(ort_model, x)

    _test_helpers.assert_values_are_close(pt_out1, ort_out1)
    _test_helpers.assert_values_are_close(pt_out2, ort_out2)
    _test_helpers.assert_gradients_match_and_reset_gradient(ort_model, pt_model)

    # eval mode
    pt_model.eval()
    ort_model.eval()

    x = torch.randn(N, D_in, device=device)
    pt_out = pt_model(x)
    ort_out = ort_model(x)
    _test_helpers.assert_values_are_close(pt_out, ort_out)


def test_forward_dynamic_args():
    os.environ["ORTMODULE_SKIPCHECK_POLICY"] = "SKIP_CHECK_DISABLED"

    device = "cuda"

    N, D_in, H, D_out = 64, 784, 500, 10  # noqa: N806
    model = NeuralNetPositionalArguments(input_size=D_in, hidden_size=H, num_classes=D_out).to(device)
    model = ORTModule(model)
    args_size1 = [torch.randn(N, D_in, device=device)] * 4
    args_size2 = [torch.randn(N, D_in, device=device)] * 3
    args_size3 = [torch.randn(N, D_in, device=device)] * 5

    # Make sure model runs without any exception
    for i in range(2):
        # Test both train and inference mode
        if i % 2 == 0:
            model.train()
        else:
            model.eval()

        # Train model with one set of input
        for _ in range(10):
            output = model(*args_size1)
            assert output is not None
        hash_args_size1 = hash(repr(model._torch_module._execution_manager(model._is_training())._input_info.schema))
        assert hash_args_size1 is not None

        # Decrease number of inputs and train some more
        for _ in range(10):
            output = model(*args_size2)
            assert output is not None
        hash_args_size2 = hash(repr(model._torch_module._execution_manager(model._is_training())._input_info.schema))
        assert hash_args_size2 != hash_args_size1

        # Increase number of inputs and train some more
        for _ in range(10):
            output = model(*args_size3)
            assert output is not None
        hash_args_size3 = hash(repr(model._torch_module._execution_manager(model._is_training())._input_info.schema))
        assert hash_args_size3 != hash_args_size2

    del os.environ["ORTMODULE_SKIPCHECK_POLICY"]


def test_forward_dynamic_kwargs():
    os.environ["ORTMODULE_SKIPCHECK_POLICY"] = "SKIP_CHECK_DISABLED"

    one = torch.FloatTensor([1])
    model = NeuralNetSimplePositionalAndKeywordArguments()
    model = ORTModule(model)

    # Make sure model runs without any exception
    for i in range(2):
        # Test both train and inference mode
        if i % 2 == 0:
            model.train()
        else:
            model.eval()

        # Train model with positional argument x only
        for _ in range(10):
            output = model(one)
            assert output is not None
        hash_x = hash(repr(model._torch_module._execution_manager(model._is_training())._input_info.schema))
        assert hash_x is not None

        # Train with x and y as inputs
        for _ in range(10):
            output = model(one, y=one)
            assert output is not None
        hash_x_y = hash(repr(model._torch_module._execution_manager(model._is_training())._input_info.schema))
        assert hash_x_y != hash_x

        # Train with x and z as inputs
        for _ in range(10):
            output = model(one, z=one)
            assert output is not None
        hash_x_z = hash(repr(model._torch_module._execution_manager(model._is_training())._input_info.schema))
        assert hash_x_z != hash_x_y

        # Train with x, y and z as inputs
        for _ in range(10):
            output = model(one, y=one, z=one)
            assert output is not None
        hash_x_y_z = hash(repr(model._torch_module._execution_manager(model._is_training())._input_info.schema))
        assert hash_x_y_z != hash_x_z

        # Return to original input with x as input
        for _ in range(10):
            output = model(one)
            assert output is not None
        hash_x2 = hash(repr(model._torch_module._execution_manager(model._is_training())._input_info.schema))
        assert hash_x2 != hash_x_y_z
        assert hash_x2 == hash_x

    del os.environ["ORTMODULE_SKIPCHECK_POLICY"]


@pytest.mark.parametrize(
    "forward_function",
    [  # Only pos_X, pos_X as positionals
        lambda model, pos_0, pos_1, kw_0, kw_1, args, kwargs: model(pos_0, pos_1),
        # Only pos_X, pos_X as keywords
        lambda model, pos_0, pos_1, kw_0, kw_1, args, kwargs: model(pos_0=pos_0, pos_1=pos_1),
        # pos_X + *args, pos_X as positionals
        lambda model, pos_0, pos_1, kw_0, kw_1, args, kwargs: model(pos_0, pos_1, *args),
        # pos_X + kw_X, pos_X as positionals
        lambda model, pos_0, pos_1, kw_0, kw_1, args, kwargs: model(pos_0, pos_1, kw_0=kw_0, kw_1=kw_1),
        # pos_X + kw_X,  pos_X as keywords
        lambda model, pos_0, pos_1, kw_0, kw_1, args, kwargs: model(pos_0=pos_0, pos_1=pos_1, kw_0=kw_0, kw_1=kw_1),
        # pos_X + kw_X, pos_X as positionals (missing kw_1)
        lambda model, pos_0, pos_1, kw_0, kw_1, args, kwargs: model(pos_0, pos_1, kw_0=kw_0),
        # pos_X + kw_X, pos_X as keywords (missing kw_1)
        lambda model, pos_0, pos_1, kw_0, kw_1, args, kwargs: model(pos_0=pos_0, pos_1=pos_1, kw_0=kw_0),
        # pos_X + kw_X, pos_X as positionals (missing kw_0)
        lambda model, pos_0, pos_1, kw_0, kw_1, args, kwargs: model(pos_0, pos_1, kw_1=kw_1),
        # pos_X + kw_X, pos_X as keywords (missing kw_0)
        lambda model, pos_0, pos_1, kw_0, kw_1, args, kwargs: model(pos_0=pos_0, pos_1=pos_1, kw_1=kw_1),
        # pos_X + kwargs, pos_X as positionals
        lambda model, pos_0, pos_1, kw_0, kw_1, args, kwargs: model(pos_0, pos_1, **kwargs),
        # pos_X + kwargs, pos_X as keywords
        lambda model, pos_0, pos_1, kw_0, kw_1, args, kwargs: model(pos_0=pos_0, pos_1=pos_1, **kwargs),
        # pos_X + *args + kw_X, pos_X as positionals
        lambda model, pos_0, pos_1, kw_0, kw_1, args, kwargs: model(pos_0, pos_1, *args, kw_0=kw_0, kw_1=kw_1),
        # pos_X + *args + kw_X, pos_X as positionals (missing kw_0)
        lambda model, pos_0, pos_1, kw_0, kw_1, args, kwargs: model(pos_0, pos_1, *args, kw_1=kw_1),
        # pos_X + *args + kw_X, pos_X as positionals (missing kw_1)
        lambda model, pos_0, pos_1, kw_0, kw_1, args, kwargs: model(pos_0, pos_1, *args, kw_0=kw_0),
        # pos_X + *args + kwargs, pos_X as positionals
        lambda model, pos_0, pos_1, kw_0, kw_1, args, kwargs: model(pos_0, pos_1, *args, **kwargs),
        # pos_X + *args + kw_X + kwargs, pos_X as positionals
        lambda model, pos_0, pos_1, kw_0, kw_1, args, kwargs: model(
            pos_0, pos_1, *args, kw_0=kw_0, kw_1=kw_1, **kwargs
        ),
        # pos_X + *args + kw_X + kwargs, pos_X as positionals (missing kw_0)
        lambda model, pos_0, pos_1, kw_0, kw_1, args, kwargs: model(pos_0, pos_1, *args, kw_1=kw_1, **kwargs),
        # pos_X + *args + kw_X + kwargs, pos_X as positionals (missing kw_1)
        lambda model, pos_0, pos_1, kw_0, kw_1, args, kwargs: model(pos_0, pos_1, *args, kw_0=kw_0, **kwargs),
    ],
)
def test_forward_call_kwargs_input(forward_function):
    class KwargsNet(torch.nn.Module):
        def __init__(self, input_size, hidden_size, num_classes):
            super().__init__()

            self.fc1 = torch.nn.Linear(input_size, hidden_size)
            self.relu = torch.nn.ReLU()
            self.fc2 = torch.nn.Linear(hidden_size, num_classes)

        def forward(self, pos_0, pos_1, *args, kw_0=None, kw_1=None, **kwargs):
            model_input = pos_0 + pos_1
            if args:
                model_input += sum(args)
            if kw_0 is not None:
                model_input += kw_0
            if kw_1 is not None:
                model_input += kw_1
            if kwargs:
                if "kwargs_0" in kwargs:
                    model_input += kwargs["kwargs_0"]
                if "kwargs_1" in kwargs:
                    model_input += torch.matmul(kwargs["kwargs_0"], kwargs["kwargs_1"])

            out = self.fc1(model_input)
            out = self.relu(out)
            out = self.fc2(out)
            return out

    # Modeling
    device = "cuda"
    N, D_in, H, D_out = 64, 784, 500, 10  # noqa: N806
    model = KwargsNet(input_size=D_in, hidden_size=H, num_classes=D_out).to(device)
    model = ORTModule(model)

    # Dummy inputs used
    pos_0 = torch.randn(N, D_in, device=device)
    pos_1 = torch.randn(N, D_in, device=device)
    kw_0 = torch.randn(N, D_in, device=device)
    kw_1 = torch.randn(N, D_in, device=device)
    args = [torch.randn(N, D_in, device=device)] * 2
    kwargs = {"kwargs_0": torch.randn(N, D_in, device=device), "kwargs_1": torch.randn(D_in, D_in, device=device)}

    # Training step
    prediction = forward_function(model, pos_0, pos_1, kw_0, kw_1, args, kwargs)
    assert prediction is not None
    prediction = prediction.sum()
    prediction.backward()


def test_repro_iscontiguous():
    class SimpleNet(torch.nn.Module):
        def __init__(self):
            super().__init__()
            self.a = torch.nn.Parameter(torch.FloatTensor([-1.0, 1.0]))

        def forward(self, x):
            result = torch.mean(self.a) + x
            return result

    one = torch.FloatTensor([1])
    model = SimpleNet()
    model = ORTModule(model)
    prediction = model(one)
    prediction = prediction.sum()
    prediction.backward()


def test_forward_call_default_input():
    os.environ["ORTMODULE_SKIPCHECK_POLICY"] = "SKIP_CHECK_DISABLED"

    class UnusedNet(torch.nn.Module):
        def __init__(self):
            super().__init__()
            self.zeros = torch.nn.Parameter(torch.zeros(1, 1))

        def forward(self, a, b, c, d, *args, kw_0=None, **kwargs):
            result = a + d + self.zeros.sum()
            if args:
                result += args[-1]
            if kw_0:
                result += kw_0
            if kwargs:
                assert "kwargs_1" in kwargs
                result += kwargs["kwargs_1"]
            return result

    # Modeling
    device = "cuda"
    model = UnusedNet().to(device)
    model = ORTModule(model)

    # Dummy data
    one = torch.FloatTensor([1]).to(device)
    two = 2 * one
    three = 3 * one
    four = 4 * one
    args = [two] * 5
    kw_0 = 6 * one
    kwargs = {"kwargs_0": 7 * one, "kwargs_1": 8 * one}

    # Make sure model runs without any exception
    for i in range(2):
        # Test both train and inference mode
        if i % 2 == 0:
            model.train()
        else:
            model.eval()

        # Model only uses a,d out of a,b,c,d
        out = model(one, two, three, four)
        assert out.item() == 5.0
        if model._is_training():
            out.sum().backward()

        out = model(one, two, c=three, d=four)
        assert out.item() == 5.0
        if model._is_training():
            out.sum().backward()

        # Model only uses a,d,args[-1] out of a,b,c,d,*args
        out = model(one, two, three, four, *args)
        assert out.item() == 7.0
        if model._is_training():
            out.sum().backward()

        # Model only uses a,d,args[-1],kw_0 out of a,b,c,d,*args,kw_0
        out = model(one, two, three, four, *args, kw_0=kw_0)
        assert out.item() == 13.0
        if model._is_training():
            out.sum().backward()

        # Model only uses a,d,args[-1],kwargs['kwargs_1'] out of a,b,c,d,*args,kw_0,**kwargs
        out = model(one, two, three, four, *args, **kwargs)
        assert out.item() == 15.0
        if model._is_training():
            out.sum().backward()

    del os.environ["ORTMODULE_SKIPCHECK_POLICY"]


def test_forward_call_kwargs_input_unexpected_order():
    class OrderlyNet(torch.nn.Module):
        def __init__(self, input_size, hidden_size, num_classes):
            super().__init__()
            self.fc1 = torch.nn.Linear(input_size, hidden_size)
            self.relu = torch.nn.ReLU()
            self.fc2 = torch.nn.Linear(hidden_size, num_classes)

        def forward(self, input1=None, input2=None):
            assert input1.shape != input2.shape
            input2 = torch.transpose(input2, 0, 1)
            assert input1.shape == input2.shape

            model_input = input1 + input2
            out1 = self.fc1(model_input)
            out1 = self.relu(out1)
            out2 = self.fc2(out1)
            return out1, out2

    device = "cuda"
    N, D_in, H, D_out = 32, 784, 500, 10  # noqa: N806
    model = OrderlyNet(D_in, H, D_out).to(device)
    model = ORTModule(model)

    input1 = torch.randn(N, D_in, device=device, requires_grad=False)
    input2 = torch.randn(D_in, N, device=device, requires_grad=False)

    # Make sure model runs without any exception
    for i in range(2):
        # Test both train and inference mode
        if i % 2 == 0:
            model.train()
        else:
            model.eval()

        # Must work because forward() and dict order match
        y1, y2 = model(input1=input1, input2=input2)
        assert y1 is not None
        assert y2 is not None
        if model._is_training():
            loss = y1.sum() + y2.sum()
            loss.backward()

        # Must work even when forward() and dict order mismatch
        y1, y2 = model(input2=input2, input1=input1)
        assert y1 is not None
        assert y2 is not None
        if model._is_training():
            loss = y1.sum() + y2.sum()
            loss.backward()


def test_forward_call_lots_None():
    os.environ["ORTMODULE_SKIPCHECK_POLICY"] = "SKIP_CHECK_DISABLED"

    class NoneNet(torch.nn.Module):
        def __init__(self):
            super().__init__()
            self.zeros = torch.nn.Parameter(torch.zeros(1, 1))

        def forward(self, a, b, c, d, e, f, y=None, z=None):
            assert a is not None
            result = self.zeros.sum() + a
            if b is not None:
                result += b
            if c is not None:
                result += c
            if d is not None:
                result += d
            if e is not None:
                result += e
            if f is not None:
                result += f
            if y is not None:
                result += y
            if z is not None:
                result += z
            return result

    def run_step(expected, a, b, c, d, e, f, y, z):
        # Force model (re)export to validate (un)flattening with new input
        #   This is needed because for a `forward(self, a, b)`, and
        #   input `forward(a,b)` or `forward(**{'a': a, 'b': b})`,
        #   ORTModule produces the same schema, thus not re-exporting
        #   the model when `forward(a,b)` is used after `forward(**{'a': a, 'b': b})`
        #   or vice-versa
        model._torch_module._execution_manager(model._is_training())._onnx_model = None
        out = model(a, b, c, d, e, f, y, z)
        assert out is not None
        assert out.item() == expected
        if model._is_training():
            loss = out.sum()
            loss.backward()

    device = "cuda"
    model = NoneNet().to(device)
    model = ORTModule(model)

    a = torch.FloatTensor([1]).to(device) * 1
    b = torch.FloatTensor([1]).to(device) * 10
    c = torch.FloatTensor([1]).to(device) * 100
    d = torch.FloatTensor([1]).to(device) * 1000
    e = torch.FloatTensor([1]).to(device) * 10000
    f = torch.FloatTensor([1]).to(device) * 100000
    y = torch.FloatTensor([1]).to(device) * 1000000
    z = torch.FloatTensor([1]).to(device) * 10000000

    # Make sure model runs without any exception
    for i in range(2):
        # Test both train and inference mode
        if i % 2 == 0:
            model.train()
        else:
            model.eval()

        run_step(
            a.item() + f.item(),
            a,
            None,
            None,
            None,
            None,
            f,
            None,
            None,
        )
        run_step(a.item() + f.item(), a=a, b=None, c=None, d=None, e=None, f=f, y=None, z=None)
        run_step(a.item() + z.item(), a, None, None, None, None, None, None, z)
        run_step(a.item() + z.item(), a=a, b=None, c=None, d=None, e=None, f=None, y=None, z=z)
        run_step(a.item() + c.item() + y.item(), a, None, c, None, None, None, y, None)
        run_step(
            a.item() + c.item() + y.item(),
            a=a,
            b=None,
            c=c,
            d=None,
            e=None,
            f=None,
            y=y,
            z=None,
        )
        run_step(
            a.item() + b.item() + c.item() + d.item() + e.item() + f.item() + y.item() + z.item(),
            a,
            b,
            c,
            d,
            e,
            f,
            y,
            z,
        )
        run_step(
            a.item() + b.item() + c.item() + d.item() + e.item() + f.item() + y.item() + z.item(),
            a=a,
            b=b,
            c=c,
            d=d,
            e=e,
            f=f,
            y=y,
            z=z,
        )

    del os.environ["ORTMODULE_SKIPCHECK_POLICY"]


@pytest.mark.parametrize("bool_argument", [True, False])
@pytest.mark.parametrize("int_argument", [100, 100000, 100000000, -100, -100000, -100000000])
@pytest.mark.parametrize(
    "float_argument", [1.23, 11209123.12452, 12093702935.1249863, -1.23, -11209123.12452, -12093702935.1249863]
)
def test_primitive_inputs(bool_argument, int_argument, float_argument):
    class PrimitiveTypesInputNet(torch.nn.Module):
        def __init__(self, input_size, hidden_size, num_classes):
            super().__init__()

            self.fc1 = torch.nn.Linear(input_size, hidden_size)
            self.relu = torch.nn.ReLU()
            self.fc2 = torch.nn.Linear(hidden_size, num_classes)

        def forward(self, input1, bool_argument, int_argument, float_argument):
            input1 = input1 + int_argument + float_argument
            if bool_argument:
                out = self.fc1(input1)
                out = self.relu(out)
                out = self.fc2(out)
            else:
                out = self.fc1(input1)
                out = self.fc2(out)
                out = self.relu(out)
            return out

    assert type(bool_argument) is bool  # noqa: E721
    assert type(int_argument) is int  # noqa: E721
    assert type(float_argument) is float  # noqa: E721

    device = "cuda"
    N, D_in, H, D_out = 32, 784, 500, 10  # noqa: N806
    pt_model = PrimitiveTypesInputNet(D_in, H, D_out).to(device)
    ort_model = ORTModule(copy.deepcopy(pt_model))

    input1 = torch.randn(N, D_in, device=device)
    pt_out = pt_model(input1, bool_argument, int_argument, float_argument)
    ort_out = ort_model(input1, bool_argument, int_argument, float_argument)
    _test_helpers.assert_values_are_close(pt_out, ort_out, rtol=1e-03, atol=1e-04)


@pytest.mark.parametrize("bool_arguments", [(True, False), (False, True)])
def test_changing_bool_input_re_exports_model(bool_arguments):
    os.environ["ORTMODULE_SKIPCHECK_POLICY"] = "SKIP_CHECK_DISABLED"

    class PrimitiveTypesInputNet(torch.nn.Module):
        def __init__(self, input_size, hidden_size, num_classes):
            super().__init__()

            self.fc1 = torch.nn.Linear(input_size, hidden_size)
            self.relu = torch.nn.ReLU()
            self.fc2 = torch.nn.Linear(hidden_size, num_classes)

        def forward(self, input1, bool_argument):
            if bool_argument:
                out = self.fc1(input1)
                out = self.relu(out)
                out = self.fc2(out)
            else:
                out = self.fc1(input1)
                out = self.fc2(out)
                out = self.relu(out)
            return out

    assert type(bool_arguments[0]) is bool  # noqa: E721
    assert type(bool_arguments[1]) is bool  # noqa: E721

    device = "cuda"
    N, D_in, H, D_out = 32, 784, 500, 10  # noqa: N806
    pt_model = PrimitiveTypesInputNet(D_in, H, D_out).to(device)
    ort_model = ORTModule(pt_model)

    input1 = torch.randn(N, D_in, device=device)
    ort_model(input1, bool_arguments[0])
    exported_model1 = ort_model._torch_module._execution_manager(ort_model._is_training())._onnx_models.exported_model

    ort_model(input1, bool_arguments[1])
    exported_model2 = ort_model._torch_module._execution_manager(ort_model._is_training())._onnx_models.exported_model

    assert exported_model1 != exported_model2

    del os.environ["ORTMODULE_SKIPCHECK_POLICY"]


def test_model_with_registered_buffer_and_dropped_parameters():
    class ModelWithBufferAndDroppedParameter(torch.nn.Module):
        def __init__(self, input_size, hidden_size, num_classes):
            super().__init__()

            self.fc1 = torch.nn.Linear(input_size, hidden_size)
            self.relu = torch.nn.ReLU()
            self.fc2 = torch.nn.Linear(hidden_size, num_classes)
            self.register_buffer("buffer", torch.ones(num_classes))

        def forward(self, bool_argument, input1):
            if bool_argument:
                out = self.fc1(input1)
                out = self.relu(out)
                out = self.fc2(out)
                out = out + self.buffer
            else:
                out = self.fc1(input1)
                out = self.fc2(out)
                out = self.relu(out)
                out = out + self.buffer
            return out

    device = "cuda"
    N, D_in, H, D_out = 64, 784, 500, 10  # noqa: N806
    model = ModelWithBufferAndDroppedParameter(D_in, H, D_out).to(device)
    model = ORTModule(model)

    bool_argument = torch.tensor(True)
    x = torch.randn(N, D_in, device=device)

    # Ensure that no exceptions are raised
    model(bool_argument, x)


@pytest.mark.parametrize(
    "model, none_pt_params",
    [
        (UnusedBeginParameterNet(784, 500, 400, 10), ["fc1.weight", "fc1.bias"]),
        (UnusedMiddleParameterNet(784, 500, 400, 10), ["fc2.weight", "fc2.bias"]),
        (UnusedEndParameterNet(784, 500, 400, 10), ["fc2.weight", "fc2.bias"]),
    ],
)
def test_unused_parameters(model, none_pt_params):
    torch.manual_seed(2333)
    device = "cuda"

    N, D_in, H1, H2, D_out = 64, 784, 500, 400, 10  # noqa: F841, N806
    model = model.to(device)
    ort_model = ORTModule(copy.deepcopy(model))

    # Make sure model runs without any exception
    for _ in range(5):
        x = torch.randn(N, D_in, device=device)
        y = copy.deepcopy(x)

        out_pt = model(x)
        out_ort = ort_model(y)
        loss_pt = out_pt.sum()
        loss_pt.backward()
        loss_ort = out_ort.sum()
        loss_ort.backward()
        _test_helpers.assert_values_are_close(out_ort, out_pt)
        _test_helpers.assert_gradients_match_and_reset_gradient(ort_model, model, none_pt_params=none_pt_params)

    # Also try in eval mode
    model.eval()
    ort_model.eval()

    x = torch.randn(N, D_in, device=device)
    y = copy.deepcopy(x)

    # Make sure model runs without any exception
    out_pt = model(x)
    out_ort = ort_model(y)
    _test_helpers.assert_values_are_close(out_ort, out_pt)


def test_output_order():
    class OutputOrderNet(torch.nn.Module):
        def __init__(self, input_size, hidden_size, num_classes):
            super().__init__()

            self.fc1 = torch.nn.Linear(input_size, hidden_size)
            self.fc2 = torch.nn.Linear(input_size, hidden_size)
            self.fc3 = torch.nn.Linear(input_size, hidden_size)
            self.fc4 = torch.nn.Linear(input_size, hidden_size)
            self.fc5 = torch.nn.Linear(input_size, hidden_size)
            self.fc6 = torch.nn.Linear(input_size, hidden_size)
            self.fc7 = torch.nn.Linear(input_size, hidden_size)
            self.fc8 = torch.nn.Linear(input_size, hidden_size)
            self.fc9 = torch.nn.Linear(input_size, hidden_size)
            self.fc10 = torch.nn.Linear(input_size, hidden_size)
            self.fc11 = torch.nn.Linear(input_size, hidden_size)
            self.fc12 = torch.nn.Linear(input_size, hidden_size)

        def forward(
            self, input1, input2, input3, input4, input5, input6, input7, input8, input9, input10, input11, input12
        ):
            return (
                self.fc1(input1),
                self.fc2(input2),
                self.fc3(input3),
                self.fc4(input4),
                self.fc5(input5),
                self.fc6(input6),
                self.fc7(input7),
                self.fc8(input8),
                self.fc9(input9),
                self.fc10(input10),
                self.fc11(input11),
                self.fc12(input12),
            )

    device = "cuda"
    N, D_in, H, D_out = 64, 784, 500, 10  # noqa: N806
    model = OutputOrderNet(D_in, H, D_out).to(device)
    ort_model = ORTModule(copy.deepcopy(model))

    x = [torch.randn(N, D_in, device=device) for _ in range(12)]
    y = copy.deepcopy(x)

    out_pt = model(*x)
    out_ort = ort_model(*y)

    assert len(out_pt) == len(out_ort)
    for x, y in zip(out_pt, out_ort):
        _test_helpers.assert_values_are_close(x, y)


@pytest.mark.parametrize("device", ["cuda", "cpu", None])
def test_stateless_model_specified_device(device):
    N, D_in, H, D_out = 32, 784, 500, 10  # noqa: F841, N806
    pt_model = StatelessModel().to(device)
    ort_model = ORTModule(copy.deepcopy(pt_model))

    pt_x = torch.randn(N, D_in, device=device)
    ort_x = pt_x.clone()

    pt_y = pt_model(pt_x)
    ort_y = ort_model(ort_x)

    _test_helpers.assert_values_are_close(pt_y, ort_y)


def test_stateless_model_unspecified_device():
    N, D_in, H, D_out = 32, 784, 500, 10  # noqa: F841, N806
    pt_model = StatelessModel()
    ort_model = ORTModule(copy.deepcopy(pt_model))

    pt_x = torch.randn(N, D_in)
    ort_x = pt_x.clone()

    pt_y = pt_model(pt_x)
    ort_y = ort_model(ort_x)

    _test_helpers.assert_values_are_close(pt_y, ort_y)


@pytest.mark.parametrize(
    "model",
    [
        (UnusedBeginParameterNet(784, 500, 400, 10)),
        (UnusedMiddleParameterNet(784, 500, 400, 10)),
        (UnusedEndParameterNet(784, 500, 400, 10)),
    ],
)
def test_unused_parameters_does_not_unnecessarily_reinitialize(model):
    device = "cuda"

    N, D_in, H1, H2, D_out = 64, 784, 500, 400, 10  # noqa: F841, N806
    model = model.to(device)
    ort_model = ORTModule(copy.deepcopy(model))
    training_manager = ort_model._torch_module._execution_manager(ort_model._is_training())

    x = torch.randn(N, D_in, device=device)
    _ = ort_model(x)

    input_info = _io.parse_inputs_for_onnx_export(
        training_manager._module_parameters,
        training_manager._onnx_models.exported_model,
        training_manager._input_info.schema,
        x,
        {},
    )

    assert not training_manager._reinitialize_graph_builder(input_info)


def test_load_state_dict_for_wrapped_ortmodule():
    class WrapperModule(torch.nn.Module):
        def __init__(self, ortmodule):
            super().__init__()
            self._ortmodule = ortmodule

        def forward(self, x):
            return self._ortmodule(x)

    device = "cuda"
    N, D_in, H, D_out = 64, 784, 500, 10  # noqa: N806
    model = NeuralNetSinglePositionalArgument(D_in, H, D_out).to(device)
    model = ORTModule(copy.deepcopy(model))
    wrapper_module = WrapperModule(model)
    x = torch.randn(N, D_in, device=device)
    _ = wrapper_module(x)

    # Must copy the state_dict or else they are sharing the same memory
    state_dict1 = copy.deepcopy(wrapper_module.state_dict())
    list(next(iter(state_dict1.items())))[1] += 10
    wrapper_module.load_state_dict(state_dict1)
    state_dict2 = wrapper_module.state_dict()

    assert state_dict1
    assert len(state_dict1.keys()) == len(state_dict2.keys())
    for param_name, param_value in state_dict1.items():
        assert param_name in state_dict2
        assert torch.equal(param_value, state_dict2[param_name])


def test_hf_save_pretrained():
    device = "cuda"

    model1 = _get_bert_for_sequence_classification_model(device)
    model1 = ORTModule(model1)
    state_dict = model1.state_dict()
    list(next(iter(state_dict.items())))[1] += 100
    model1.load_state_dict(state_dict)

    trainer = Trainer(model=model1)

    # Assert that ORTModule has an attribute called module. This attribute is used
    # for trainer.save_model to reference the underlying HuggingFace PreTrainedModel
    assert hasattr(model1, "module")

    # Create a temporary directory for the checkpoint from save_pretrained
    with tempfile.TemporaryDirectory() as temporary_dir:
        trainer.save_model(temporary_dir)

        # Create a new model and compare all state dictionary values for equality
        # to check if from_pretrained worked.
        config = AutoConfig.from_pretrained(temporary_dir)
        model2 = BertForSequenceClassification.from_pretrained(
            temporary_dir,
            config=config,
        ).to(device)
        model2 = ORTModule(model2)

        for p1, p2 in zip(model1.parameters(), model2.parameters()):
            assert p1.data.ne(p2.data).sum() == 0


def test_ortmodule_string_inputs_are_ignored():
    pt_model = MyStrNet()
    target_str = "Received input of type <class 'str'> which may be treated as a constant by ORT by default."
    with pytest.warns(UserWarning, match=target_str):
        ort_model = ORTModule(copy.deepcopy(pt_model), DebugOptions(log_level=LogLevel.INFO))
        x = torch.randn(1, 2)
        out = ort_model(x, "hello")
        _test_helpers.assert_values_are_close(out, x + 1)


def test_ortmodule_list_input():
    class ListNet(torch.nn.Module):
        def __init__(self):
            super().__init__()
            self.dummy = torch.nn.Parameter(torch.FloatTensor([0]))

        def forward(self, batch):
            a = batch[0]
            b = batch[1]
            return self.dummy + a + b

    device = "cuda"
    N, D_in, H, D_out = 64, 784, 500, 10  # noqa: F841, N806
    pt_model = ListNet().to(device)
    ort_model = ORTModule(copy.deepcopy(pt_model))
    x = [torch.randn(N, D_in, device=device), torch.randn(N, D_in, device=device)]
    y = copy.deepcopy(x)

    _test_helpers.assert_values_are_close(pt_model(x), ort_model(y))


def test_ortmodule_list_input_with_unused_values():
    class ListNet(torch.nn.Module):
        def __init__(self):
            super().__init__()
            self.dummy = torch.nn.Parameter(torch.FloatTensor([0]))

        def forward(self, batch):
            batch[0]
            b = batch[1]
            return self.dummy + b

    device = "cuda"
    N, D_in, H, D_out = 64, 784, 500, 10  # noqa: F841, N806
    pt_model = ListNet().to(device)
    ort_model = ORTModule(copy.deepcopy(pt_model))
    x = [torch.randn(N, D_in, device=device), torch.randn(N, D_in, device=device)]
    y = copy.deepcopy(x)

    _test_helpers.assert_values_are_close(pt_model(x), ort_model(y))


def test_ortmodule_list_input_with_none_values():
    class ListNet(torch.nn.Module):
        def __init__(self):
            super().__init__()
            self.dummy = torch.nn.Parameter(torch.FloatTensor([0]))

        def forward(self, batch):
            a = batch[0] if batch[0] is not None else torch.FloatTensor([2]).cuda()
            b = batch[1]
            return self.dummy + a + b

    device = "cuda"
    N, D_in, H, D_out = 64, 784, 500, 10  # noqa: F841, N806
    pt_model = ListNet().to(device)
    ort_model = ORTModule(copy.deepcopy(pt_model))
    x = [None, torch.randn(N, D_in, device=device)]
    y = copy.deepcopy(x)

    _test_helpers.assert_values_are_close(pt_model(x), ort_model(y))


def test_ortmodule_nested_list_input():
    class ListNet(torch.nn.Module):
        def __init__(self):
            super().__init__()
            self.dummy = torch.nn.Parameter(torch.FloatTensor([0]))

        def forward(self, batch):
            a = batch[0]
            b = batch[1][0]
            c = batch[1][1]
            d = batch[2][0]
            e = batch[2][1][0]
            return self.dummy + a + b + c + d + e

    device = "cuda"
    N, D_in, H, D_out = 64, 784, 500, 10  # noqa: F841, N806
    pt_model = ListNet().to(device)
    ort_model = ORTModule(copy.deepcopy(pt_model))
    x = [
        torch.randn(N, D_in, device=device),
        [torch.randn(N, D_in, device=device), torch.randn(N, D_in, device=device)],
        [torch.randn(N, D_in, device=device), [torch.randn(N, D_in, device=device)]],
    ]
    y = copy.deepcopy(x)

    _test_helpers.assert_values_are_close(pt_model(x), ort_model(y))


@pytest.mark.parametrize("mode", ["training", "inference"])
def test_debug_options_save_onnx_models_os_environment(mode):
    device = "cuda"
    N, D_in, H, D_out = 64, 784, 500, 10  # noqa: N806
    # Create a temporary directory for the onnx_models
    with tempfile.TemporaryDirectory() as temporary_dir:
        os.environ["ORTMODULE_SAVE_ONNX_PATH"] = temporary_dir
        model = NeuralNetSinglePositionalArgument(D_in, H, D_out).to(device)
        ort_model = ORTModule(model, DebugOptions(save_onnx=True, onnx_prefix="my_model"))
        if mode == "inference":
            ort_model.eval()
        x = torch.randn(N, D_in, device=device)
        _ = ort_model(x)

        # assert that the onnx models have been saved
        assert os.path.exists(os.path.join(temporary_dir, f"my_model_torch_exported_{mode}.onnx"))
        assert os.path.exists(os.path.join(temporary_dir, f"my_model_optimized_{mode}.onnx"))
        if mode == "training":
            assert os.path.exists(os.path.join(temporary_dir, f"my_model_optimized_pre_grad_{mode}.onnx"))
        assert os.path.exists(os.path.join(temporary_dir, f"my_model_execution_model_{mode}.onnx"))
        del os.environ["ORTMODULE_SAVE_ONNX_PATH"]


@pytest.mark.parametrize("mode", ["training", "inference"])
def test_debug_options_save_onnx_models_cwd(mode):
    device = "cuda"
    N, D_in, H, D_out = 64, 784, 500, 10  # noqa: N806
    model = NeuralNetSinglePositionalArgument(D_in, H, D_out).to(device)
    ort_model = ORTModule(model, DebugOptions(save_onnx=True, onnx_prefix="my_cwd_model"))
    if mode == "inference":
        ort_model.eval()
    x = torch.randn(N, D_in, device=device)
    _ = ort_model(x)

    # assert that the onnx models have been saved
    assert os.path.exists(os.path.join(os.getcwd(), f"my_cwd_model_torch_exported_{mode}.onnx"))
    assert os.path.exists(os.path.join(os.getcwd(), f"my_cwd_model_optimized_{mode}.onnx"))
    if mode == "training":
        assert os.path.exists(os.path.join(os.getcwd(), f"my_cwd_model_optimized_pre_grad_{mode}.onnx"))
    assert os.path.exists(os.path.join(os.getcwd(), f"my_cwd_model_execution_model_{mode}.onnx"))

    os.remove(os.path.join(os.getcwd(), f"my_cwd_model_torch_exported_{mode}.onnx"))
    os.remove(os.path.join(os.getcwd(), f"my_cwd_model_optimized_{mode}.onnx"))
    if mode == "training":
        os.remove(os.path.join(os.getcwd(), f"my_cwd_model_optimized_pre_grad_{mode}.onnx"))
    os.remove(os.path.join(os.getcwd(), f"my_cwd_model_execution_model_{mode}.onnx"))


def test_debug_options_save_onnx_models_validate_fail_on_non_writable_dir():
    os.environ["ORTMODULE_SAVE_ONNX_PATH"] = "/non/existent/directory"
    with pytest.raises(Exception) as ex_info:
        _ = DebugOptions(save_onnx=True, onnx_prefix="my_model")
    assert "Directory /non/existent/directory is not writable." in str(ex_info.value)
    del os.environ["ORTMODULE_SAVE_ONNX_PATH"]


def test_debug_options_save_onnx_models_validate_fail_on_non_str_prefix():
    prefix = 23
    with pytest.raises(Exception) as ex_info:
        _ = DebugOptions(save_onnx=True, onnx_prefix=prefix)
    assert f"Expected name prefix of type str, got {type(prefix)}." in str(ex_info.value)


def test_debug_options_save_onnx_models_validate_fail_on_no_prefix():
    with pytest.raises(Exception) as ex_info:
        _ = DebugOptions(save_onnx=True)
    assert "onnx_prefix must be provided when save_onnx is set." in str(ex_info.value)


def test_debug_options_log_level():
    # NOTE: This test will output verbose logging

    device = "cuda"
    N, D_in, H, D_out = 64, 784, 500, 10  # noqa: N806
    model = NeuralNetSinglePositionalArgument(D_in, H, D_out).to(device)
    ort_model = ORTModule(model, DebugOptions(log_level=LogLevel.VERBOSE))
    x = torch.randn(N, D_in, device=device)
    _ = ort_model(x)

    # assert that the logging is done in verbose mode
    assert ort_model._torch_module._execution_manager(True)._debug_options.logging.log_level == LogLevel.VERBOSE


def test_debug_options_log_level_os_environment():
    # NOTE: This test will output info logging

    os.environ["ORTMODULE_LOG_LEVEL"] = "INFO"
    device = "cuda"
    N, D_in, H, D_out = 64, 784, 500, 10  # noqa: N806
    model = NeuralNetSinglePositionalArgument(D_in, H, D_out).to(device)
    ort_model = ORTModule(model)
    x = torch.randn(N, D_in, device=device)
    _ = ort_model(x)

    # assert that the logging is done in info mode
    assert ort_model._torch_module._execution_manager(True)._debug_options.logging.log_level == LogLevel.INFO
    del os.environ["ORTMODULE_LOG_LEVEL"]


def test_debug_options_log_level_validation_fails_on_type_mismatch():
    log_level = "some_string"
    with pytest.raises(Exception) as ex_info:
        _ = DebugOptions(log_level=log_level)
    assert f"Expected log_level of type LogLevel, got {type(log_level)}." in str(ex_info.value)


def test_ortmodule_gradient_accumulation_optimization_correctness():
    class NeuralNetWithCast(torch.nn.Module):
        def __init__(self, input_size, hidden_size, num_classes):
            super().__init__()

            self.fc1 = torch.nn.Linear(input_size, hidden_size)
            self.relu = torch.nn.ReLU()
            self.fc2 = torch.nn.Linear(hidden_size, num_classes)

        def forward(self, input1):
            out = self.fc1(input1)
            out = self.relu(out)
            out = self.fc2(out)
            return out

    device = "cuda"
    N, D_in, H, D_out = 64, 784, 500, 10  # noqa: N806
    pt_model = NeuralNetWithCast(D_in, H, D_out).to(device)

    # baseline model with optimization disabled
    tgt_model = ORTModule(pt_model)
    tgt_optimizer = torch.optim.Adam(tgt_model.parameters())

    # model with optimization enabled
    opt_model = ORTModule(copy.deepcopy(pt_model))
    opt_model._torch_module._execution_manager(is_training=True)._runtime_options.enable_grad_acc_optimization = True
    opt_optimizer = torch.optim.Adam(opt_model.parameters())

    def run_step(model, x):
        with amp.autocast():
            prediction = model(x)
            loss = prediction.sum()
        loss.backward()
        return loss.detach()

    def run_optim_step(optimizer):
        optimizer.step()
        optimizer.zero_grad()

    GA_steps = 2  # noqa: N806
    tgt_model.zero_grad()
    opt_model.zero_grad()

    for step in range(10):
        x = torch.randn(N, D_in, device=device)
        tgt_loss = run_step(tgt_model, x)
        opt_loss = run_step(opt_model, x)

        # assert that loss values match
        _test_helpers.assert_values_are_close(tgt_loss, opt_loss)
        if step % GA_steps == 0:
            run_optim_step(tgt_optimizer)
            run_optim_step(opt_optimizer)


def test_ortmodule_dict_input():
    class DictNet(torch.nn.Module):
        def __init__(self):
            super().__init__()
            self.dummy = torch.nn.Parameter(torch.FloatTensor([0]))

        def forward(self, batch):
            b = batch["one_value"]
            a = batch["two_value"]
            return self.dummy + a + b

    device = "cuda"
    N, D_in, H, D_out = 64, 784, 500, 10  # noqa: F841, N806
    pt_model = DictNet().to(device)
    ort_model = ORTModule(copy.deepcopy(pt_model))
    x = {"one_value": torch.randn(N, D_in, device=device), "two_value": torch.randn(N, D_in, device=device)}
    x_copy = copy.deepcopy(x)

    _test_helpers.assert_values_are_close(pt_model(x), ort_model(x_copy))


def test_ortmodule_dict_input_with_unused_values():
    class DictNet(torch.nn.Module):
        def __init__(self):
            super().__init__()
            self.dummy = torch.nn.Parameter(torch.FloatTensor([0]))

        def forward(self, batch):
            batch["b"]
            a = batch["a"]
            return self.dummy + a

    device = "cuda"
    N, D_in, H, D_out = 64, 784, 500, 10  # noqa: F841, N806
    pt_model = DictNet().to(device)
    ort_model = ORTModule(copy.deepcopy(pt_model))
    x = {"a": torch.randn(N, D_in, device=device), "b": torch.randn(N, D_in, device=device)}
    x_copy = copy.deepcopy(x)

    _test_helpers.assert_values_are_close(pt_model(x), ort_model(x_copy))


def test_ortmodule_dict_input_with_none_values():
    class DictNet(torch.nn.Module):
        def __init__(self):
            super().__init__()
            self.dummy = torch.nn.Parameter(torch.FloatTensor([0]))

        def forward(self, batch):
            b = batch["b"]
            a = batch["a"] if batch["a"] else torch.FloatTensor([2.0]).cuda()
            return self.dummy + a + b

    device = "cuda"
    N, D_in, H, D_out = 64, 784, 500, 10  # noqa: F841, N806
    pt_model = DictNet().to(device)
    ort_model = ORTModule(copy.deepcopy(pt_model))
    x = {"a": None, "b": torch.randn(N, D_in, device=device)}
    x_copy = copy.deepcopy(x)

    _test_helpers.assert_values_are_close(pt_model(x), ort_model(x_copy))


def test_ortmodule_dict_input_with_nested_values():
    class DictNet(torch.nn.Module):
        def __init__(self):
            super().__init__()
            self.dummy = torch.nn.Parameter(torch.FloatTensor([0]))

        def forward(self, batch):
            a = batch["one_value"]
            b = batch["two_value"]["three_value"]
            c = batch["two_value"]["four_value"]
            d = batch["five_value"]["six_value"]
            e = batch["five_value"]["seven_value"]["eight_value"]
            return self.dummy + a + b + c + d + e

    device = "cuda"
    N, D_in, H, D_out = 64, 784, 500, 10  # noqa: F841, N806
    pt_model = DictNet().to(device)
    ort_model = ORTModule(copy.deepcopy(pt_model))
    x = {
        "one_value": torch.randn(N, D_in, device=device),
        "two_value": {
            "three_value": torch.randn(N, D_in, device=device),
            "four_value": torch.randn(N, D_in, device=device),
        },
        "five_value": {
            "six_value": torch.randn(N, D_in, device=device),
            "seven_value": {"eight_value": torch.randn(N, D_in, device=device)},
        },
    }
    x_copy = copy.deepcopy(x)

    _test_helpers.assert_values_are_close(pt_model(x), ort_model(x_copy))


def test_ortmodule_list_dict_input_with_nested_values():
    class ListDictNet(torch.nn.Module):
        def __init__(self):
            super().__init__()
            self.dummy = torch.nn.Parameter(torch.FloatTensor([3]))

        def forward(self, batch):
            a = batch["one_value"][0]
            b = batch["two_value"][0]
            c = batch["two_value"][1]
            d = batch["three_value"][0]
            e = batch["three_value"][1]["four_value"]
            return self.dummy + a + b + c + d + e

    device = "cuda"
    N, D_in, H, D_out = 64, 784, 500, 10  # noqa: F841, N806
    pt_model = ListDictNet().to(device)
    ort_model = ORTModule(copy.deepcopy(pt_model))
    x = {
        "one_value": [torch.randn(N, D_in, device=device)],
        "two_value": [torch.randn(N, D_in, device=device), torch.randn(N, D_in, device=device)],
        "three_value": [torch.randn(N, D_in, device=device), {"four_value": torch.randn(N, D_in, device=device)}],
    }
    x_copy = copy.deepcopy(x)

    _test_helpers.assert_values_are_close(pt_model(x), ort_model(x_copy))


def test_ortmodule_list_dict_input_with_kwargs_and_registered_buffer():
    class ListDictKwargsNet(torch.nn.Module):
        def __init__(self, N, D_in):
            super().__init__()
            self.register_buffer("buffer", torch.ones(N, D_in, device="cuda"))
            self.dummy = torch.nn.Parameter(torch.FloatTensor([3]))

        def forward(self, batch, **kwargs):
            a = batch["one_value"][0]
            b = batch["two_value"][0]
            c = batch["two_value"][1]
            d = batch["three_value"][0]
            e = batch["three_value"][1]["four_value"]
            out = self.buffer + self.dummy + a + b + c + d + e
            if kwargs:
                if "kwargs_0" in kwargs:
                    out += kwargs["kwargs_0"]
                if "kwargs_1" in kwargs:
                    out += torch.matmul(kwargs["kwargs_0"], kwargs["kwargs_1"])

            return out

    device = "cuda"
    N, D_in, H, D_out = 64, 784, 500, 10  # noqa: F841, N806
    pt_model = ListDictKwargsNet(N, D_in).to(device)
    ort_model = ORTModule(copy.deepcopy(pt_model), DebugOptions(save_onnx=True, onnx_prefix="kwargsanddict"))
    x = {
        "one_value": [torch.randn(N, D_in, device=device)],
        "two_value": [torch.randn(N, D_in, device=device), torch.randn(N, D_in, device=device)],
        "three_value": [torch.randn(N, D_in, device=device), {"four_value": torch.randn(N, D_in, device=device)}],
    }
    x_copy = copy.deepcopy(x)
    kwargs_input = {"kwargs_0": torch.randn(N, D_in, device=device), "kwargs_1": torch.randn(D_in, D_in, device=device)}
    kwargs_input_copy = copy.deepcopy(kwargs_input)

    _test_helpers.assert_values_are_close(pt_model(x, **kwargs_input), ort_model(x_copy, **kwargs_input_copy))


def test_ortmodule_user_defined_method():
    class UserDefinedMethodsNet(torch.nn.Module):
        def __init__(self):
            super().__init__()
            self.dummy = torch.nn.Parameter(torch.FloatTensor([12]))

        def forward(self, a):
            return self.dummy + a

        def custom_method_returns_input(self, user_input):
            return user_input

    device = "cuda"
    N, D_in, H, D_out = 64, 784, 500, 10  # noqa: F841, N806
    pt_model = UserDefinedMethodsNet().to(device)
    ort_model = ORTModule(copy.deepcopy(pt_model))
    x = torch.randn(N, D_in, device=device)
    y = copy.deepcopy(x)

    out = ort_model.custom_method_returns_input(x)
    assert x is out

    pt_out = pt_model(x)
    ort_out = ort_model(y)
    _test_helpers.assert_values_are_close(pt_out, ort_out)


def test_ortmodule_user_getattr_gets_successfully():
    class UserDefinedMethodsNet(torch.nn.Module):
        def __init__(self):
            super().__init__()
            self.dummy = torch.nn.Parameter(torch.FloatTensor([12]))

        def forward(self, a):
            return self.dummy + a

        def custom_method_returns_input(self, user_input):
            return user_input

    device = "cuda"
    N, D_in, H, D_out = 64, 784, 500, 10  # noqa: F841, N806
    pt_model = UserDefinedMethodsNet().to(device)
    ort_model = ORTModule(pt_model)

    assert ort_model.custom_method_returns_input != pt_model.custom_method_returns_input
    assert ort_model.custom_method_returns_input.__func__ == pt_model.custom_method_returns_input.__func__
    assert ort_model.dummy is pt_model.dummy


@pytest.mark.parametrize("attribute", ["True", "lambda x : x"])
def test_ortmodule_setattr_new_attribute(attribute):
    class UserNet(torch.nn.Module):
        def __init__(self):
            super().__init__()
            self.dummy = torch.nn.Parameter(torch.FloatTensor([0]))

        def forward(self, a):
            return self.dummy + a

    device = "cuda"
    pt_model = UserNet().to(device)
    ort_model = ORTModule(pt_model)
    ort_model.a_new_attribute = attribute

    assert hasattr(pt_model, "a_new_attribute")
    assert pt_model.a_new_attribute == attribute
    assert "a_new_attribute" not in ort_model.__dict__


def test_ortmodule_setattr_on_ortmodule_copied_user_model_attribute():
    class UserNet(torch.nn.Module):
        def __init__(self):
            super().__init__()
            self.dummy = torch.nn.Parameter(torch.FloatTensor([0]))

        def forward(self, a):
            return self.dummy + a

        def custom_method(self, a):
            return a

    def my_new_custom_method(self, a, b, c):
        return a + b + c

    device = "cuda"
    pt_model = UserNet().to(device)
    ort_model = ORTModule(pt_model)
    # custom_method is copied by ORTModule from the users model
    # and bound to itself
    ort_model.custom_method = my_new_custom_method
    # dummy is defined on pt model
    ort_model.dummy = torch.nn.Parameter(torch.FloatTensor([12]))

    assert hasattr(pt_model, "dummy")
    assert torch.eq(pt_model.dummy, torch.nn.Parameter(torch.FloatTensor([12])))
    assert "dummy" not in ort_model.__dict__

    assert hasattr(pt_model, "custom_method")
    assert pt_model.custom_method is not my_new_custom_method
    assert ort_model.custom_method is my_new_custom_method


def test_ortmodule_setattr_ortmodule_attribute():
    class UserNet(torch.nn.Module):
        def __init__(self):
            super().__init__()
            self.dummy = torch.nn.Parameter(torch.FloatTensor([0]))

        def forward(self, a):
            return self.dummy + a

    device = "cuda"
    pt_model = UserNet().to(device)
    ort_model = ORTModule(pt_model)
    ort_model._torch_module = True

    assert not hasattr(pt_model, "_torch_module")
    assert "_torch_module" in ort_model.__dict__
    assert ort_model._torch_module is True


def test_ortmodule_setattr_signals_model_changed():
    os.environ["ORTMODULE_SKIPCHECK_POLICY"] = "SKIP_CHECK_DISABLED"

    class UserNet(torch.nn.Module):
        def __init__(self, input_flag):
            super().__init__()
            self.dummy = torch.nn.Parameter(torch.FloatTensor([10]))
            self.input_flag = input_flag

        def forward(self, a):
            if self.input_flag:
                return self.dummy + a
            else:
                return a

    device = "cuda"
    N, D_in, H, D_out = 64, 784, 500, 10  # noqa: F841, N806
    pt_model = UserNet(True).to(device)
    ort_model = ORTModule(pt_model)

    _ = ort_model(torch.randn(N, D_in, device=device))
    exported_model1 = ort_model._torch_module._execution_manager(True)._onnx_models.exported_model

    for training_mode in [False, True]:
        assert ort_model._torch_module._execution_manager(training_mode)._original_model_has_changed is False
    ort_model.input_flag = False

    for training_mode in [False, True]:
        assert ort_model._torch_module._execution_manager(training_mode)._original_model_has_changed is True

    _ = ort_model(torch.randn(N, D_in, device=device))
    exported_model2 = ort_model._torch_module._execution_manager(True)._onnx_models.exported_model

    assert exported_model1 != exported_model2

    del os.environ["ORTMODULE_SKIPCHECK_POLICY"]


def test_ortmodule_attribute_name_collision_warning(caplog):
    class UserNet(torch.nn.Module):
        def __init__(self):
            super().__init__()
            self.dummy = torch.nn.Parameter(torch.FloatTensor([0]))
            self._torch_module = True

        def forward(self, a):
            return self.dummy + a

        def load_state_dict(self):
            pass

    device = "cuda"
    pt_model = UserNet().to(device)

    ORTModule(pt_model)
    warning_record = [record.message for record in caplog.records if record.levelname == "WARNING"]

    assert len(warning_record) == 2

    assert "_torch_module collides with ORTModule's attribute name." in warning_record[-2]
    assert "load_state_dict collides with ORTModule's attribute name." in warning_record[-1]


def test_ortmodule_ortmodule_method_attribute_copy():
    class UserNetWithSelfCallingForward(torch.nn.Module):
        def __init__(self, input_size, hidden_size, num_classes):
            super().__init__()

            self.fc1 = torch.nn.Linear(input_size, hidden_size)
            self.relu = torch.nn.ReLU()
            self.fc2 = torch.nn.Linear(hidden_size, num_classes)

        def forward(self, input1):
            out = self.fc1(input1)
            out = self.relu(out)
            out = self.fc2(out)
            return out

        def run_forward(self, *args, **kwargs):
            return self(*args, **kwargs)

    device = "cuda"
    N, D_in, H, D_out = 64, 784, 500, 10  # noqa: N806
    pt_model = UserNetWithSelfCallingForward(D_in, H, D_out).to(device)
    ort_model = ORTModule(copy.deepcopy(pt_model))

    x_1 = torch.randn(N, D_in, device=device)
    x_2 = copy.deepcopy(x_1)
    x_3 = copy.deepcopy(x_1)
    # Executed on ORTModule
    out1 = ort_model(x_1)
    # Executed on ORTModule even though run_forward is not defined on ORTModule
    out2 = ort_model.run_forward(x_2)
    # Executed on pytorch module since it is directly invoked from there
    out3 = pt_model.run_forward(x_3)

    assert torch.equal(out1, out2)
    _test_helpers.assert_values_are_close(out2, out3)

    assert type(out1.grad_fn).__name__ == "_ORTModuleFunctionBackward"
    assert type(out2.grad_fn).__name__ == "_ORTModuleFunctionBackward"
    assert (
        type(out3.grad_fn).__name__ == "AddmmBackward0"
        if Version(torch.__version__) >= Version("1.10.0")
        else "AddmmBackward"
    )


@pytest.mark.parametrize(
    "policy_str, policy",
    [
        ("SKIP_CHECK_DISABLED", _SkipCheck.SKIP_CHECK_DISABLED),
        ("SKIP_CHECK_DEVICE", _SkipCheck.SKIP_CHECK_DEVICE),
        ("SKIP_CHECK_BUILD_GRADIENT", _SkipCheck.SKIP_CHECK_BUILD_GRADIENT),
        ("SKIP_CHECK_EXECUTION_AGENT", _SkipCheck.SKIP_CHECK_EXECUTION_AGENT),
    ],
)
def test_ortmodule_skip_check_load_from_os_env(policy_str, policy):
    device = "cuda"
    N, D_in, H, D_out = 64, 784, 500, 10  # noqa: F841, N806
    os.environ["ORTMODULE_SKIPCHECK_POLICY"] = policy_str
    model = NeuralNetSinglePositionalArgument(D_in, H, D_out).to(device)
    ort_model = ORTModule(model)

    for training_mode in [False, True]:
        assert ort_model._torch_module._execution_manager(training_mode)._runtime_options.skip_check == policy

    del os.environ["ORTMODULE_SKIPCHECK_POLICY"]


@pytest.mark.parametrize("is_training,deterministic", list(itertools.product([True, False], repeat=2)))
def test_ortmodule_determinism_flag(is_training, deterministic):
    torch.use_deterministic_algorithms(deterministic)

    N, D_in, H, D_out = 64, 784, 500, 10  # noqa: N806
    model = NeuralNetSinglePositionalArgument(D_in, H, D_out)
    model = ORTModule(model)
    model.train(is_training)

    for _ in range(5):
        x = torch.randn(N, D_in)
        _ = model(x)

        assert ortmodule_module._are_deterministic_algorithms_enabled() is torch.are_deterministic_algorithms_enabled()


def test_ortmodule_gradient_builder():
    class Model(torch.nn.Module):
        def __init__(self):
            super().__init__()

        def forward(self, x):
            return torch.cos(x)

    device = "cuda"

    @register_gradient("", "Cos")
    def Cos_gradient():
        return [
            ("Sin", ["I(0)"], ["Sin_X"]),
            ("Mul", ["Sin_X", "GO(0)"], ["Sin_X_Times_dY"]),
            ("Neg", ["Sin_X_Times_dY"], ["GI(0)"]),
        ]

    pt_model = Model().to(device)
    ort_model = ORTModule(copy.deepcopy(pt_model))

    def run_step(model, x):
        prediction = model(x)
        loss = prediction.sum()
        loss.backward()
        return prediction

    pt_x = torch.randn(2, 2, device=device, requires_grad=True, dtype=torch.float32)
    ort_x = copy.deepcopy(pt_x)
    pt_prediction = run_step(pt_model, pt_x)
    ort_prediction = run_step(ort_model, ort_x)
    _test_helpers.assert_values_are_close(ort_prediction, pt_prediction)
    _test_helpers.assert_values_are_close(ort_x.grad, pt_x.grad)


def test_override_pytorch_exporter_kwargs():
    device = "cuda"

    N, D_in, H, D_out = 64, 784, 500, 10  # noqa: N806
    x = torch.randn(N, D_in, device=device)
    model = NeuralNetSinglePositionalArgument(D_in, H, D_out).to(device)

    ort_model = ORTModule(model)
    ort_model._torch_module._execution_manager(True)._export_extra_kwargs = {"custom_opsets": None}

    # Make sure model runs without any exception
    prediction = ort_model(x)
    assert prediction is not None
    prediction = prediction.sum()
    prediction.backward()


def test_override_pytorch_exporter_kwargs__invalid():
    device = "cuda"

    N, D_in, H, D_out = 64, 784, 500, 10  # noqa: N806
    x = torch.randn(N, D_in, device=device)
    model = NeuralNetSinglePositionalArgument(D_in, H, D_out).to(device)

    ort_model = ORTModule(model)
    ort_model._torch_module._execution_manager(True)._export_extra_kwargs = {"verbose": False}
    with pytest.raises(_fallback.ORTModuleONNXModelException) as type_error:
        _ = ort_model(x)
    assert "The following PyTorch exporter arguments cannot be specified: '{'verbose'}'." in str(type_error.value)


def test_override_pytorch_exporter_kwargs_using_ortmodule_extension__invalid():
    device = "cuda"

    class ORTModuleExtension(ORTModule):
        def __init__(self, module, debug_options=None):
            super().__init__(module, debug_options)
            for training_mode in [False, True]:
                self._torch_module._execution_manager(training_mode)._export_extra_kwargs = {"verbose": None}

    N, D_in, H, D_out = 64, 784, 500, 10  # noqa: N806
    x = torch.randn(N, D_in, device=device)
    model = NeuralNetSinglePositionalArgument(D_in, H, D_out).to(device)
    ort_model = ORTModuleExtension(model)

    with pytest.raises(_fallback.ORTModuleONNXModelException) as type_error:
        _ = ort_model(x)
    assert "The following PyTorch exporter arguments cannot be specified: '{'verbose'}'." in str(type_error.value)


def test_override_pytorch_exporter_kwargs_using_ortmodule_extension():
    device = "cuda"

    class ORTModuleExtension(ORTModule):
        def __init__(self, module, debug_options=None):
            super().__init__(module, debug_options)
            # modify GraphExecutionManager internally
            for training_mode in [False, True]:
                self._torch_module._execution_manager(training_mode)._export_extra_kwargs = {"custom_opsets": None}

    N, D_in, H, D_out = 64, 784, 500, 10  # noqa: N806
    x = torch.randn(N, D_in, device=device)
    model = NeuralNetSinglePositionalArgument(D_in, H, D_out).to(device)
    ort_model = ORTModuleExtension(model)

    # Make sure model runs without any exception
    prediction = ort_model(x)
    assert prediction is not None
    prediction = prediction.sum()
    prediction.backward()


def test_ortmodule_fused_adam_optimizer_correctness():
    torch.manual_seed(8888)

    device = "cuda"
    N, D_in, H, D_out = 32, 128, 500, 10  # noqa: N806

    pt_model = NeuralNetSinglePositionalArgument(D_in, H, D_out).to(device)
    transformers_adamw_optimizer = AdamW(pt_model.parameters(), lr=1)

    ort_model = ORTModule(copy.deepcopy(pt_model))
    ort_fused_adam_optimizer = FusedAdam(ort_model.parameters(), lr=1)

    def run_step(model, x):
        prediction = model(x)
        loss = prediction.sum()
        loss.backward()

        return loss

    def run_optim_step(optimizer):
        optimizer.step()
        optimizer.zero_grad()

    ga_steps = 2
    pt_model.zero_grad()
    ort_model.zero_grad()

    for step in range(1000):
        x1 = torch.randn(N, D_in, device=device, dtype=torch.float32)
        x2 = copy.deepcopy(x1)

        pt_loss = run_step(pt_model, x1)
        ort_loss = run_step(ort_model, x2)

        for pt_param, ort_param in zip(pt_model.parameters(), ort_model.parameters()):
            ort_param.grad = copy.deepcopy(pt_param.grad)

        _test_helpers.assert_values_are_close(pt_loss, ort_loss)
        _test_helpers.assert_gradients_match_and_reset_gradient(ort_model, pt_model, reset_gradient=False)

        if (step + 1) % ga_steps == 0:
            run_optim_step(transformers_adamw_optimizer)
            run_optim_step(ort_fused_adam_optimizer)

        for pt_param, ort_param in zip(pt_model.parameters(), ort_model.parameters()):
            _test_helpers.assert_values_are_close(pt_param, ort_param, atol=1e-4, rtol=1e-5)


def test_ortmodule_fused_adam_optimizer_correctness_torch():
    torch.manual_seed(8888)

    device = "cuda"
    N, D_in, H, D_out = 4, 4, 8, 4  # noqa: N806

    pt_model = NeuralNetSinglePositionalArgument(D_in, H, D_out).to(device)
    adamw_optimizer = torch.optim.AdamW(pt_model.parameters(), lr=1e-3)

    ort_model = ORTModule(copy.deepcopy(pt_model))
    ort_fused_adam_optimizer = FusedAdam(
        ort_model.parameters(), lr=1e-3, adam_w_mode=AdamWMode.ADAMW_TORCH, weight_decay=0.01, eps=1e-8
    )

    def run_step(model, x):
        prediction = model(x)
        loss = prediction.sum()
        loss.backward()

        return loss

    def run_optim_step(optimizer):
        optimizer.step()
        optimizer.zero_grad()

    ga_steps = 2
    pt_model.zero_grad()
    ort_model.zero_grad()

    for step in range(1000):
        x1 = torch.randn(N, D_in, device=device, dtype=torch.float32)
        x2 = copy.deepcopy(x1)

        pt_loss = run_step(pt_model, x1)
        ort_loss = run_step(ort_model, x2)

        for pt_param, ort_param in zip(pt_model.parameters(), ort_model.parameters()):
            ort_param.grad = copy.deepcopy(pt_param.grad)

        _test_helpers.assert_values_are_close(pt_loss, ort_loss, atol=1e-4, rtol=1e-5)
        _test_helpers.assert_gradients_match_and_reset_gradient(
            ort_model, pt_model, atol=1e-4, rtol=1e-5, reset_gradient=False
        )

        if (step + 1) % ga_steps == 0:
            run_optim_step(adamw_optimizer)
            run_optim_step(ort_fused_adam_optimizer)

        for pt_param, ort_param in zip(pt_model.parameters(), ort_model.parameters()):
            _test_helpers.assert_values_are_close(pt_param, ort_param, atol=1e-4, rtol=1e-5)


def test_sigmoid_grad():
    class NeuralNetSigmoid(torch.nn.Module):
        def __init__(self, input_size, hidden_size, num_classes):
            super().__init__()

            self.fc1 = torch.nn.Linear(input_size, hidden_size)
            self.sigmoid = torch.nn.Sigmoid()

        def forward(self, input1):
            out = self.fc1(input1)
            out = self.sigmoid(out)
            return out

    def run_step(model, x):
        prediction = model(x)
        loss = prediction.sum()
        loss.backward()
        return prediction, loss

    device = "cuda"

    N, D_in, H, D_out = 120, 15360, 500, 15360  # noqa: N806
    pt_model = NeuralNetSigmoid(D_in, H, D_out).to(device)
    ort_model = ORTModule(copy.deepcopy(pt_model))

    for _step in range(1000):
        pt_x = torch.randn(N, D_in, device=device, requires_grad=True)
        ort_x = copy.deepcopy(pt_x)
        ort_prediction, ort_loss = run_step(ort_model, ort_x)
        pt_prediction, pt_loss = run_step(pt_model, pt_x)
        _test_helpers.assert_values_are_close(ort_prediction, pt_prediction)
        _test_helpers.assert_values_are_close(ort_x.grad, pt_x.grad)
        _test_helpers.assert_values_are_close(ort_loss, pt_loss)


def test_tanh_grad():
    class NeuralNetTanh(torch.nn.Module):
        def __init__(self, input_size, hidden_size, num_classes):
            super().__init__()

            self.fc1 = torch.nn.Linear(input_size, hidden_size)
            self.tanh = torch.nn.Tanh()

        def forward(self, input1):
            out = self.fc1(input1)
            out = self.tanh(out)
            return out

    def run_step(model, x):
        prediction = model(x)
        loss = prediction.sum()
        loss.backward()
        return prediction, loss

    device = "cuda"

    N, D_in, H, D_out = 120, 1536, 500, 1536  # noqa: N806
    pt_model = NeuralNetTanh(D_in, H, D_out).to(device)
    ort_model = ORTModule(copy.deepcopy(pt_model))

    for _step in range(10):
        pt_x = torch.randn(N, D_in, device=device, requires_grad=True)
        ort_x = copy.deepcopy(pt_x)
        ort_prediction, ort_loss = run_step(ort_model, ort_x)
        pt_prediction, pt_loss = run_step(pt_model, pt_x)
        _test_helpers.assert_values_are_close(ort_prediction, pt_prediction)
        _test_helpers.assert_values_are_close(ort_x.grad, pt_x.grad)
        _test_helpers.assert_values_are_close(ort_loss, pt_loss)


def test__defined_from_envvar():
    os.environ["DUMMY_ORTMODULE"] = "15"
    assert ortmodule_module._defined_from_envvar("DUMMY_ORTMODULE", 14) == 15
    os.environ["DUMMY_ORTMODULE"] = "15j"
    with warnings.catch_warnings(record=True) as w:
        assert ortmodule_module._defined_from_envvar("DUMMY_ORTMODULE", 14) == 14
        assert len(w) == 1
        assert issubclass(w[-1].category, UserWarning)
        assert "Unable to overwrite constant" in str(w[-1].message)
    del os.environ["DUMMY_ORTMODULE"]


def test_sigmoid_grad_opset13():
    class NeuralNetSigmoid(torch.nn.Module):
        def __init__(self, input_size, hidden_size, num_classes):
            super().__init__()

            self.fc1 = torch.nn.Linear(input_size, hidden_size)
            self.sigmoid = torch.nn.Sigmoid()

        def forward(self, input1):
            out = self.fc1(input1)
            out = self.sigmoid(out)
            return out

    def run_step(model, x):
        prediction = model(x)
        loss = prediction.sum()
        loss.backward()
        return prediction, loss

    device = "cuda"

    N, D_in, H, D_out = 120, 15360, 500, 15360  # noqa: N806
    pt_model = NeuralNetSigmoid(D_in, H, D_out).to(device)

    old_opset = os.getenv("ORTMODULE_ONNX_OPSET_VERSION", None)
    os.environ["ORTMODULE_ONNX_OPSET_VERSION"] = "13"

    ort_model = ORTModule(copy.deepcopy(pt_model))

    for step in range(2):
        pt_x = torch.randn(N, D_in, device=device, requires_grad=True)
        ort_x = copy.deepcopy(pt_x)
        ort_prediction, ort_loss = run_step(ort_model, ort_x)
        pt_prediction, pt_loss = run_step(pt_model, pt_x)
        if step == 0:
            model_onx = ort_model._torch_module._execution_manager._training_manager._onnx_models
            for name in ["exported_model", "optimized_model"]:
                onx = getattr(model_onx, name)
                opv = None
                for op in onx.opset_import:
                    if not op.domain:
                        opv = op.version
                assert opv == 13
        _test_helpers.assert_values_are_close(ort_prediction, pt_prediction)
        _test_helpers.assert_values_are_close(ort_x.grad, pt_x.grad)
        _test_helpers.assert_values_are_close(ort_loss, pt_loss)

    if old_opset is None:
        del os.environ["ORTMODULE_ONNX_OPSET_VERSION"]
    else:
        os.environ["ORTMODULE_ONNX_OPSET_VERSION"] = old_opset

    assert ort_model._torch_module._execution_manager(True)._runtime_options.onnx_opset_version == 13


@pytest.mark.parametrize("opset_version", [12, 13, 14, 15, 17])
def test_opset_version_change(opset_version):
    original_env = None
    if "ORTMODULE_ONNX_OPSET_VERSION" in os.environ:
        original_env = os.environ["ORTMODULE_ONNX_OPSET_VERSION"]
        del os.environ["ORTMODULE_ONNX_OPSET_VERSION"]

    device = "cuda"

    N, D_in, H, D_out = 64, 784, 500, 10  # noqa: N806
    x = torch.randn(N, D_in, device=device)
    model = NeuralNetSinglePositionalArgument(D_in, H, D_out).to(device)

    ortmodule_module.ONNX_OPSET_VERSION = opset_version
    ort_model = ORTModule(model)

    # Make sure model runs without any exception
    prediction = ort_model(x)
    assert prediction is not None
    prediction = prediction.sum()
    prediction.backward()

    # Check opset version on ONNX model
    exported_model = ort_model._torch_module._execution_manager(ort_model._is_training())._onnx_models.exported_model
    assert exported_model.opset_import[0].version == opset_version

    if original_env is not None:
        os.environ["ORTMODULE_ONNX_OPSET_VERSION"] = original_env


def test_serialize_ortmodule():
    device = "cuda"
    N, D_in, H, D_out = 64, 784, 500, 10  # noqa: N806
    pt_model = SerializationNet(D_in, H, D_out).to(device)
    ort_model = ORTModule(copy.deepcopy(pt_model))

    x_1 = torch.randn(N, D_in, device=device)
    x_2 = copy.deepcopy(x_1)
    pt_out = pt_model.train_step(x_1)
    ort_out = ort_model.train_step(x_2)
    _test_helpers.assert_values_are_close(pt_out, ort_out)
    _test_helpers.assert_gradients_match_and_reset_gradient(ort_model, pt_model)
    pt_out, ort_out = None, None

    # Serialize ortmodule
    serialized_model = pickle.dumps(ort_model)

    # load from serialized string
    ort_model_2 = pickle.loads(serialized_model)

    x_1 = torch.randn(N, D_in, device=device)
    x_2 = copy.deepcopy(x_1)
    pt_out = pt_model.train_step(x_1)
    ort_out = ort_model_2.train_step(x_2)
    assert ort_out is not None
    _test_helpers.assert_values_are_close(pt_out, ort_out)
    _test_helpers.assert_gradients_match_and_reset_gradient(ort_model_2, pt_model)


@pytest.mark.parametrize("batch_size, M, N", [(1, 2, 3), (1, 4, 3), (1, 5, 5), (10, 3, 4), (10, 4, 3), (10, 4, 4)])
@pytest.mark.parametrize("k", [None, -5, -3, -1, 0, 2, 4])
@pytest.mark.parametrize("has_upper, upper", [(True, 1), (True, 0), (False, 1)])
def test_trilu_grad(batch_size, M, N, k, has_upper, upper):
    class NeuralNetTrilu(torch.nn.Module):
        def __init__(self, has_upper, upper):
            super().__init__()
            self.upper = upper
            self.has_upper = has_upper

        def forward(self, x, k):
            if self.has_upper is False or self.upper == 1:
                y = torch.triu(x) if k is None else torch.triu(x, k)
            else:
                y = torch.tril(x) if k is None else torch.tril(x, k)
            return y

    def run_step(model, x, k):
        prediction = model(x, k)
        loss = prediction.sum()
        loss.backward()
        return prediction, loss

    device = "cuda"
    pt_model = NeuralNetTrilu(has_upper, upper).to(device)
    ort_model = ORTModule(copy.deepcopy(pt_model))

    pt_x = torch.rand((batch_size, M, N), requires_grad=True, device=device)
    ort_x = copy.deepcopy(pt_x)

    pt_prediction, pt_loss = run_step(pt_model, pt_x, k)
    ort_prediction, ort_loss = run_step(ort_model, ort_x, k)
    _test_helpers.assert_values_are_close(pt_prediction, ort_prediction)
    _test_helpers.assert_values_are_close(pt_loss, ort_loss)
    _test_helpers.assert_values_are_close(pt_x.grad, ort_x.grad)


@pytest.mark.parametrize(
    "M, N", [(2400, 128), (2400, 256), (2400, 512), (2400, 1024), (2400, 2048), (2400, 4096), (2400, 12800)]
)
def test_softmax(M, N):
    class NeuralNetSoftmax(torch.nn.Module):
        def __init__(self):
            super().__init__()
            self.m = torch.nn.Softmax(dim=1)

        def forward(self, x):
            return self.m(x)

    def run_step(model, x):
        prediction = model(x)
        loss = prediction.sum()
        loss.backward()
        return prediction, loss

    device = "cuda"
    pt_model = NeuralNetSoftmax().to(device)
    ort_model = ORTModule(copy.deepcopy(pt_model))

    pt_x = torch.rand((M, N), requires_grad=True, device=device)
    ort_x = copy.deepcopy(pt_x)

    pt_prediction, pt_loss = run_step(pt_model, pt_x)
    ort_prediction, ort_loss = run_step(ort_model, ort_x)
    _test_helpers.assert_values_are_close(pt_prediction, ort_prediction)
    _test_helpers.assert_values_are_close(pt_loss, ort_loss)
    _test_helpers.assert_values_are_close(pt_x.grad, ort_x.grad)


def test_check_opset_is_default_opset_after_training():
    M, N = 24, 6  # noqa: N806

    class NeuralNetSoftmax(torch.nn.Module):
        def __init__(self):
            super().__init__()
            self.m = torch.nn.Softmax(dim=1)

        def forward(self, x):
            return self.m(x)

    def run_step(model, x):
        prediction = model(x)
        loss = prediction.sum()
        loss.backward()
        return prediction, loss

    device = "cuda"
    pt_model = NeuralNetSoftmax().to(device)
    ort_model = ORTModule(copy.deepcopy(pt_model))

    pt_x = torch.rand((M, N), requires_grad=True, device=device)
    ort_x = copy.deepcopy(pt_x)

    pt_prediction, pt_loss = run_step(pt_model, pt_x)
    ort_prediction, ort_loss = run_step(ort_model, ort_x)
    _test_helpers.assert_values_are_close(pt_prediction, ort_prediction)
    _test_helpers.assert_values_are_close(pt_loss, ort_loss)
    _test_helpers.assert_values_are_close(pt_x.grad, ort_x.grad)
    assert ortmodule_module.ONNX_OPSET_VERSION == DEFAULT_OPSET


def test_random_states_unchanged_for_ortmodule():
    os.environ["ORTMODULE_FALLBACK_RETRY"] = "False"

    class NeuralNetSlice(torch.nn.Module):
        def __init__(self):
            super().__init__()
            self.dim = 32

        def forward(self, x):
            # This slice operation will call sympy.Min() when exporting, which will change Python's random state
            return x[: self.dim, :]

    def random_state_equal(a, b):
        assert type(a) == type(b)
        if isinstance(a, tuple):
            assert len(a) == len(b)
            return all([random_state_equal(a_i, b_i) for a_i, b_i in zip(a, b)])
        if isinstance(a, np.ndarray):
            return np.array_equal(a, b)
        if isinstance(a, torch.Tensor):
            return torch.equal(a, b)
        return a == b

    model = NeuralNetSlice()
    x = torch.randn(16, 16)

    ori_random_states = _utils.get_random_states()

    ort_model = ORTModule(model)
    ort_model(x)

    new_random_states = _utils.get_random_states()

    assert random_state_equal(ori_random_states, new_random_states)

    del os.environ["ORTMODULE_FALLBACK_RETRY"]


def test_squeeze_custom_symbolic_registry():
    class SqueezeModel(torch.nn.Module):
        def __init__(self):
            super().__init__()
            self.conv = torch.nn.Conv2d(in_channels=3, out_channels=32, kernel_size=14, stride=14, bias=False)

        def forward(self, x):
            x = x.squeeze(1)
            return self.conv(x)

    def run_step(model, x):
        prediction = model(x)
        loss = prediction.sum()
        loss.backward()
        return prediction, loss

    device = "cuda"
    pt_model = SqueezeModel().to(device)
    ort_model = ORTModule(copy.deepcopy(pt_model))

    pt_x = torch.randn(1, 1, 3, 224, 224, requires_grad=True, device=device)
    ort_x = copy.deepcopy(pt_x)

    pt_prediction, pt_loss = run_step(pt_model, pt_x)
    ort_prediction, ort_loss = run_step(ort_model, ort_x)
    _test_helpers.assert_values_are_close(pt_prediction, ort_prediction)
    _test_helpers.assert_values_are_close(pt_loss, ort_loss)
    _test_helpers.assert_values_are_close(pt_x.grad, ort_x.grad)


def test_eval_model_mode():
    device = "cuda"
    n, d_in, h_size, d_out = 64, 2, 2, 2
    origin_model = NeuralNetSinglePositionalArgument(d_in, h_size, d_out).to(device)
    x = torch.randn(n, d_in, device=device)
    ort_model = ORTModule(origin_model)
    for initial_mode in (True, False):
        model = copy.deepcopy(ort_model)
        model.train(initial_mode)
        for _step in range(10):
            for new_mode in (True, False):
                model.train(new_mode)
                model(x)
                assert model.training == new_mode
                assert model._torch_module.is_training() == new_mode
                assert model._torch_module._flattened_module.training == new_mode


def test_eval_onnx_models():
    class NeuralNetBatchNorm(torch.nn.Module):
        def __init__(self, num_features):
            super().__init__()
            self.bn = torch.nn.BatchNorm1d(num_features)

        def forward(self, input):
            return self.bn(input)

    device = "cuda"

    N, H = 64, 128  # noqa: N806
    model = ORTModule(NeuralNetBatchNorm(H).to(device))

    x1 = torch.randn(N, H, device=device, requires_grad=True)
    output = model(x1)
    output.sum().backward()

    x2 = torch.randn(N, H, device=device)
    model.eval()
    model(x2)

    training_model = model._torch_module._execution_manager(True)._onnx_models.optimized_model
    eval_model = model._torch_module._execution_manager(False)._onnx_models.optimized_model
    # BatchNormInternal is for training, while BatchNormalization is for inference.
    assert "BatchNormInternal" in [node.op_type for node in training_model.graph.node]
    assert "BatchNormalization" in [node.op_type for node in eval_model.graph.node]


def test_kwargs_dict_input():
    class DictNet(torch.nn.Module):
        def __init__(self):
            super().__init__()
            self.dummy = torch.nn.Parameter(torch.FloatTensor([0]))

        def forward(self, *args, **kwargs):
            batch = kwargs["batch"]
            a = batch["one_value"]
            b = batch["two_value"]["three_value"]
            c = batch["two_value"]["four_value"]
            d = batch["five_value"]["six_value"]
            e = batch["five_value"]["seven_value"]["eight_value"]
            return self.dummy + a + b + c + d + e

    device = "cuda"
    N, D_in, H, D_out = 64, 784, 500, 10  # noqa: F841, N806
    pt_model = DictNet().to(device)
    ort_model = ORTModule(copy.deepcopy(pt_model))
    x = torch.randn(N, D_in, device=device)
    batch = {
        "one_value": torch.randn(N, D_in, device=device),
        "two_value": {
            "three_value": torch.randn(N, D_in, device=device),
            "four_value": torch.randn(N, D_in, device=device),
        },
        "five_value": {
            "six_value": torch.randn(N, D_in, device=device),
            "seven_value": {"eight_value": torch.randn(N, D_in, device=device)},
        },
    }
    batch_copy = copy.deepcopy(batch)
    x_copy = copy.deepcopy(x)

    _test_helpers.assert_values_are_close(pt_model(x, batch=batch), ort_model(x_copy, batch=batch_copy))


def test_named_kwargs_dict_input():
    class DictNet(torch.nn.Module):
        def __init__(self):
            super().__init__()
            self.dummy = torch.nn.Parameter(torch.FloatTensor([0]))

        def forward(self, *args, named_kwarg, **kwargs):
            a = named_kwarg["named_one"]
            b = named_kwarg["named_two"]["named_three"]
            c = named_kwarg["named_two"]["named_four"]
            d = named_kwarg["named_five"]["named_six"]
            e = named_kwarg["named_five"]["named_seven"]["named_eight"]
            batch = kwargs["batch"]
            f = batch["one_value"]
            g = batch["two_value"]["three_value"]
            h = batch["two_value"]["four_value"]
            i = batch["five_value"]["six_value"]
            j = batch["five_value"]["seven_value"]["eight_value"]
            return self.dummy + a + b + c + d + e + f + g + h + i + j

    device = "cuda"
    N, D_in = 64, 784  # noqa: N806
    pt_model = DictNet().to(device)
    ort_model = ORTModule(copy.deepcopy(pt_model))
    x = torch.randn(N, D_in, device=device)
    named_kwarg = {
        "named_one": torch.randn(N, D_in, device=device),
        "named_two": {
            "named_three": torch.randn(N, D_in, device=device),
            "named_four": torch.randn(N, D_in, device=device),
        },
        "named_five": {
            "named_six": torch.randn(N, D_in, device=device),
            "named_seven": {"named_eight": torch.randn(N, D_in, device=device)},
        },
    }
    batch = {
        "one_value": torch.randn(N, D_in, device=device),
        "two_value": {
            "three_value": torch.randn(N, D_in, device=device),
            "four_value": torch.randn(N, D_in, device=device),
        },
        "five_value": {
            "six_value": torch.randn(N, D_in, device=device),
            "seven_value": {"eight_value": torch.randn(N, D_in, device=device)},
        },
    }
    batch_copy = copy.deepcopy(batch)
    x_copy = copy.deepcopy(x)

    _test_helpers.assert_values_are_close(
        pt_model(x, named_kwarg=named_kwarg, batch=batch), ort_model(x_copy, named_kwarg=named_kwarg, batch=batch_copy)
    )


@pytest.mark.parametrize("training_mode", [False, True])
def test_non_contiguous_tensors_as_inputs(training_mode):
    class NonContigousNet(torch.nn.Module):
        def __init__(self):
            super().__init__()
            self.dummy = torch.nn.Parameter(torch.FloatTensor([0]))

        def forward(self, non_contiguous_tensor):
            return self.dummy + non_contiguous_tensor

    device = "cuda"
    pt_model = NonContigousNet().to(device)
    pt_model.train(training_mode)
    ort_model = ORTModule(copy.deepcopy(pt_model))
    ort_model.train(training_mode)
    x = torch.arange(12).view(4, 3).t().to(device)
    x_copy = copy.deepcopy(x)
    assert not x.is_contiguous()
    _test_helpers.assert_values_are_close(pt_model(x), ort_model(x_copy))


def test_gradient_correctness_bce_with_logits():
    class NeuralNetBCEWithLogitsLoss(torch.nn.Module):
        def __init__(self, input_size, hidden_size):
            super().__init__()
            self.linear = torch.nn.Linear(input_size, hidden_size)

        def forward(self, input, target):
            loss_fct = torch.nn.BCEWithLogitsLoss()
            return loss_fct(self.linear(input), target)

    N, D, H = 16, 256, 128  # noqa: N806
    device = "cuda"
    pt_model = NeuralNetBCEWithLogitsLoss(D, H).to(device)
    ort_model = ORTModule(copy.deepcopy(pt_model))

    def run_step(model, input, target):
        prediction = model(input, target)
        loss = prediction.sum()
        loss.backward()
        return prediction

    for _ in range(10):
        pt_input = torch.rand((N, D), device=device, requires_grad=True)
        ort_input = copy.deepcopy(pt_input)
        pt_target = torch.rand((N, H), device=device)
        ort_target = copy.deepcopy(pt_target)
        pt_prediction = run_step(pt_model, pt_input, pt_target)
        ort_prediction = run_step(ort_model, ort_input, ort_target)

        _test_helpers.assert_values_are_close(ort_prediction, pt_prediction)
        _test_helpers.assert_values_are_close(ort_input.grad, pt_input.grad)


@pytest.mark.parametrize("embed_is_sparse", [False, True])
@pytest.mark.parametrize("label_is_sparse", [False, True])
@pytest.mark.parametrize("rank", [1, 2])
def test_runtime_inspector_label_and_embed_sparsity_detection(embed_is_sparse, label_is_sparse, rank, caplog):
    os.environ["ORTMODULE_ENABLE_EMBEDDING_SPARSE_OPTIMIZER"] = "1"

    class NeuralNetCrossEntropyLoss(torch.nn.Module):
        def __init__(self, num_embeddings, embedding_dim):
            super().__init__()
            self.embedding = torch.nn.Embedding(num_embeddings, embedding_dim, padding_idx=1)
            self.num_class = 3
            self.fc1 = torch.nn.Linear(embedding_dim, self.num_class, bias=False)
            with torch.no_grad():
                self.fc1.weight.fill_(1.0)
            self.loss_fct = torch.nn.CrossEntropyLoss()

        def forward(self, input, labels):
            output = self.embedding(input)
            output = self.fc1(output)
            if rank == 1:
                return self.loss_fct(output, labels)
            else:
                return self.loss_fct(output.view(-1, self.num_class), labels.view(-1))

    device = "cuda"
    num_embeddings, embedding_dim = 16, 128
    pt_model = NeuralNetCrossEntropyLoss(num_embeddings, embedding_dim).to(device)
    from onnxruntime.training.ortmodule import DebugOptions, LogLevel

    ort_model = ORTModule(pt_model, DebugOptions(log_level=LogLevel.INFO))

    def run_step(model, input, positions):
        with amp.autocast(True):
            loss = model(input, positions)
        loss.backward()
        return loss

    # batch_size = 3
    # sequence = 4

    if embed_is_sparse:
        input = torch.tensor([[0, 2, 3, 4], [2, 3, 1, 1], [1, 1, 1, 1]], device=device)
    else:
        input = torch.tensor([[0, 2, 3, 4], [2, 3, 5, 6], [8, 7, 7, 7]], device=device)

    if label_is_sparse:
        label = torch.tensor([[1, 2, -100, 2], [-100, -100, 2, 1], [-100, 1, 2, -100]], device=device)
    else:
        label = torch.tensor([[1, 2, 0, 2], [0, 0, 2, 1], [0, 1, 2, 0]], device=device)

    if rank == 1:
        input = input.view(-1)
        label = label.view(-1)

    _ = run_step(ort_model, input, label)

    found_embed_is_sparse = False
    found_label_is_sparse = False
    for record in caplog.records:
        if "Label sparsity-based optimization is ON for" in record.getMessage():
            found_label_is_sparse = True

        if "Embedding sparsity-based optimization is ON for" in record.getMessage():
            found_embed_is_sparse = True

    if label_is_sparse:
        assert found_label_is_sparse

    if embed_is_sparse:
        assert found_embed_is_sparse


@pytest.mark.parametrize(
    "test_cases",
    [
        ("Add", 0),
        ("Add", 2),
        ("Add", 3),
        ("Add", 4),
        ("Sub", 0),
        ("Sub", 2),
        ("Sub", 3),
        ("Sub", 4),
        ("Mul", 0),
        ("Mul", 2),
        ("Mul", 3),
        ("Mul", 4),
        ("MatMul", 0),
        ("MatMul", 1),
        ("Dropout", 0),
        ("LayerNormalization", 0),
        ("LayerNormalization", 1),
        ("Cast", 0),
        ("BiasGelu", 0),
        ("Gelu", 0),
        ("ReduceMean", 0),
        ("ReduceMean", 1),
    ],
)
def test_ops_for_padding_elimination(test_cases):
    os.environ["ORTMODULE_ENABLE_EMBEDDING_SPARSE_OPTIMIZER"] = "1"
    test_op = test_cases[0]
    case = test_cases[1]

    vocab_size, hidden_size = 50265, 768
    batch_size, max_seq_length = 8, 128

    class ToyModel(torch.nn.Module):
        def __init__(self, vocab_size, hidden_size, pad_token_id):
            super().__init__()
            self.word_embeddings = nn.Embedding(vocab_size, hidden_size, padding_idx=pad_token_id)
            if test_op == "LayerNormalization":
                if case == 0:
                    self.LayerNorm = nn.LayerNorm(hidden_size, eps=1e-05)
                else:
                    self.LayerNorm = nn.LayerNorm([max_seq_length, hidden_size], eps=1e-05)
            self.hidden_size = hidden_size

        # test test_elementwise op for padding elimination
        # in case 0, the shapes of inputs of test_op are [batch_size, seqlen, hidden_size] and [hidden_size],
        #            the test_op should be included in padding elimination subgraph and the PadAndUnflatten should be
        #            added to output of test_op.
        # in case 2, the shapes of inputs of test_op are [batch_size, seqlen, hidden_size] and [batch_size, 1, hidden_size],
        #            the test_op should be included in padding elimination subgraph and a 'Expand + FlattenAndUnpad'
        #            pattern should be insert to the arg of [batch_size, 1, hidden_size].
        # in case 3, the shapes of inputs of test_op are [batch_size, seqlen, hidden_size] and [1, hidden_size],
        #            the test_op should be included in padding elimination subgraph and a 'Expand + FlattenAndUnpad'
        #            pattern should be insert to the arg of [batch_size, 1, hidden_size].
        # in case 4, the shapes of inputs of test_op are [batch_size, seqlen, hidden_size] and [batch_size, seqlen, hidden_size],
        #            the test_op should be included in padding elimination subgraph and the PadAndUnflatten should be added to
        #            output of test_op. Besides, the other input of Add should be added 'FlattenAndUnpad' to
        #            flatten and elimination padding.
        def test_elementwise(self, input_ids):
            input_shape = input_ids.size()
            one_input = None
            if case == 0:
                one_input = torch.ones(self.hidden_size, dtype=torch.long).to(device)
            elif case == 2:
                one_input = torch.ones((input_shape[0], 1, self.hidden_size), dtype=torch.long).to(device)
            elif case == 3:
                one_input = torch.ones((1, self.hidden_size), dtype=torch.long).to(device)
            elif case == 4:
                one_input = torch.ones(input_shape, dtype=torch.long).to(device)
                one_input = one_input.unsqueeze(-1).expand(-1, -1, self.hidden_size)
            inputs_embeds = self.word_embeddings(input_ids)
            if test_op == "Add":
                output = one_input + inputs_embeds
            elif test_op == "Sub":
                output = one_input - inputs_embeds
            elif test_op == "Mul":
                output = one_input * inputs_embeds
            else:
                output = None
            return output

        # test MatMul op for padding elimination
        # in case 0, the shapes of inputs of MatMul are [batch_size, seqlen, hidden_size] and [hidden_size, 128]
        #            the MatMul should be included in padding elimination subgraph and the PadAndUnflatten should be
        #            added to output of MatMul.
        # in case 1, the shapes of inputs of MatMul are [2, seqlen] and [batch_size, seqlen, hidden_size]
        #            this case is not support in padding elimination, so the MatMul should not be included in padding
        #            elimination subgraph and the PadAndUnflatten should be added before MatMul.
        def test_matmul(self, input_ids):
            inputs_embeds = self.word_embeddings(input_ids)
            output = None
            if case == 0:
                matmul_input = torch.randn((self.hidden_size, 128)).to(device)
                output = torch.matmul(inputs_embeds, matmul_input)
            elif case == 1:
                matmul_input = torch.randn((2, input_ids.size(1))).to(device)
                output = torch.matmul(matmul_input, inputs_embeds)
            return output

        # test other ops for padding elimination
        # all these ops should be included in padding elimination subgraph and the PadAndUnflatten should be added to
        # output of these ops.
        def test_other(self, input_ids):
            inputs_embeds = self.word_embeddings(input_ids)
            output = None
            if test_op == "Dropout":
                output = torch.nn.functional.dropout(inputs_embeds, p=0.5, training=True)
            elif test_op == "LayerNormalization":
                output = self.LayerNorm(inputs_embeds)
            elif test_op == "Cast":
                output = inputs_embeds.to(torch.float16)
            elif test_op == "BiasGelu":
                bias = torch.randn((self.hidden_size,)).to(device)
                output = torch.nn.functional.gelu(inputs_embeds + bias)
            elif test_op == "Gelu":
                output = torch.nn.functional.gelu(inputs_embeds)
            elif test_op == "ReduceMean":
                # In case 0, the inputs_embeds are reduced at last dimension, the ReduceMean should be included in padding
                # elimination subgraph and the PadAndUnflatten should be added to output of ReduceMean.
                # In case 1, the inputs_embeds are reduced at first dimension which is not supported in padding elimination,
                # so the ReduceMean should not be included in padding elimination subgraph and the PadAndUnflatten should
                # be added before ReduceMean.
                if case == 0:
                    output = torch.mean(inputs_embeds, dim=-1)
                elif case == 1:
                    output = torch.mean(inputs_embeds, dim=0)
            return output

        def forward(self, input_ids):
            if test_op in ["Add", "Mul", "Sub"]:
                output = self.test_elementwise(input_ids)
            elif test_op == "MatMul":
                output = self.test_matmul(input_ids)
            else:
                output = self.test_other(input_ids)
            return output

    # Generate one batch of inputs (shape:[batch_size, max_seq_length]).
    # Each input has random length from 1 to max_seq_length*0.8 with values from 2 to vocab_size and padded with 1 at
    # [max_seq_length - length:].
    def generate_inputs(batch_size, max_seq_length, vocab_size):
        batched_inputs = []
        for _ in range(batch_size):
            # Generate random length from 1 to max_seq_length*0.8, to ensure sparsity > 20%
            seq_len = random.randint(1, int(max_seq_length * 0.8))

            # Generate input values and padding respectively and concatenate them
            input_id = torch.randint(2, vocab_size, (seq_len,), dtype=torch.long, device=device)
            padding = torch.ones((max_seq_length - seq_len,), dtype=torch.long, device=device)
            batched_inputs.append(torch.cat((input_id, padding)))
        return torch.stack(batched_inputs)

    device = "cuda"
    model = ORTModule(ToyModel(vocab_size, hidden_size, 1).to(device))
    x = generate_inputs(batch_size, max_seq_length, vocab_size)
    model(x)

    training_model = model._torch_module._execution_manager(True)._onnx_models.optimized_model
    if test_op == "Sub":
        assert len([node.op_type for node in training_model.graph.node if node.op_type == "Sub"]) == 2
    else:
        assert len([node.op_type for node in training_model.graph.node if node.op_type == "Sub"]) == 1
    assert len([node.op_type for node in training_model.graph.node if node.op_type == "NonZero"]) == 1
    assert len([node.op_type for node in training_model.graph.node if node.op_type == "Squeeze"]) == 1
    assert len([node.op_type for node in training_model.graph.node if node.op_type == "PadAndUnflatten"]) == 1
    if case >= 2:
        assert len([node.op_type for node in training_model.graph.node if node.op_type == "FlattenAndUnpad"]) == 3
    else:
        assert len([node.op_type for node in training_model.graph.node if node.op_type == "FlattenAndUnpad"]) == 2
    recover_pad_node = next(node for node in training_model.graph.node if node.op_type == "PadAndUnflatten")

    def find_input_node_type(model, arg):
        result = []
        for node in model.graph.node:
            if arg in node.output:
                result.append(node)
        return result[0].op_type if len(result) == 1 else None

    recover_pad_input_optypes = [find_input_node_type(training_model, arg) for arg in recover_pad_node.input]
    if test_op == "Add" or test_op == "Mul" or test_op == "Sub":
        assert test_op in recover_pad_input_optypes
    else:
        if case == 0:
            assert test_op in recover_pad_input_optypes
        else:
            assert "ATen" in recover_pad_input_optypes

    del os.environ["ORTMODULE_ENABLE_EMBEDDING_SPARSE_OPTIMIZER"]


def test_e2e_padding_elimination():
    os.environ["ORTMODULE_ENABLE_EMBEDDING_SPARSE_OPTIMIZER"] = "1"
    seed = 5033
    random.seed(seed)
    np.random.seed(seed)
    torch.manual_seed(seed)
    torch.cuda.manual_seed(seed)
    torch.cuda.manual_seed_all(seed)
    torch.backends.cudnn.determinstic = True
    torch.backends.cudnn.benchmark = False

    class OneLayer(torch.nn.Module):
        def __init__(self, hidden_size, num_attention_heads):
            super().__init__()
            self.num_attention_heads = num_attention_heads
            self.attention_head_size = int(hidden_size / num_attention_heads)
            self.all_head_size = num_attention_heads * self.attention_head_size
            self.query = nn.Linear(hidden_size, self.all_head_size)
            self.key = nn.Linear(hidden_size, self.all_head_size)
            self.value = nn.Linear(hidden_size, self.all_head_size)
            self.dropout1 = nn.Dropout(0.0)
            self.dense = nn.Linear(hidden_size, hidden_size)
            self.LayerNorm = nn.LayerNorm(hidden_size, eps=1e-05)
            self.dropout2 = nn.Dropout(0.0)

        def transpose_for_scores(self, x: torch.Tensor) -> torch.Tensor:
            new_x_shape = x.size()[:-1] + (self.num_attention_heads, self.attention_head_size)
            x = x.view(new_x_shape)
            return x.permute(0, 2, 1, 3)

        def forward(self, hidden_states, attention_mask):
            query_layer = self.transpose_for_scores(self.query(hidden_states))
            key_layer = self.transpose_for_scores(self.key(hidden_states))
            value_layer = self.transpose_for_scores(self.value(hidden_states))
            attention_scores = torch.matmul(query_layer, key_layer.transpose(-1, -2))
            attention_scores = attention_scores / math.sqrt(self.attention_head_size)
            attention_scores = attention_scores + attention_mask
            attention_probs = nn.functional.softmax(attention_scores, dim=-1)
            attention_probs = self.dropout1(attention_probs)
            context_layer = torch.matmul(attention_probs, value_layer)
            context_layer = context_layer.permute(0, 2, 1, 3).contiguous()
            new_context_layer_shape = context_layer.size()[:-2] + (self.all_head_size,)
            context_layer = context_layer.view(new_context_layer_shape)

            output = self.dense(context_layer)
            output = self.dropout2(output)
            output = self.LayerNorm(output + hidden_states)
            return output

    # This toy model is written referring to HuggingFace bert-large-uncased model in run_glue.py:
    # https://github.com/huggingface/optimum/blob/72133e595f9a054c3221ec9ea87f42e0bdaa062b/examples/onnxruntime/training/text-classification/run_glue.py
    # This is just a simple version of it for convenient testing.
    class ToyModel(torch.nn.Module):
        def __init__(self, num_hidden_layers, vocab_size, hidden_size, num_attention_heads, pad_token_id, num_labels):
            super().__init__()
            self.word_embeddings = nn.Embedding(vocab_size, hidden_size, padding_idx=pad_token_id)
            self.token_type_embeddings = nn.Embedding(1, hidden_size)
            self.LayerNorm = nn.LayerNorm(hidden_size, eps=1e-05)
            self.dropout = nn.Dropout(0.0)
            self.layer = nn.ModuleList([OneLayer(hidden_size, num_attention_heads) for _ in range(num_hidden_layers)])
            self.out_proj = nn.Linear(hidden_size, num_labels)

        def forward(self, input_ids, attention_mask, target):
            input_shape = input_ids.size()
            token_type_ids = torch.zeros(input_shape, dtype=torch.long).to(device)
            inputs_embeds = self.word_embeddings(input_ids)
            token_type_embeddings = self.token_type_embeddings(token_type_ids)
            embeddings = inputs_embeds + token_type_embeddings
            embeddings = self.LayerNorm(embeddings)
            hidden_states = self.dropout(embeddings)
            extended_attention_mask = attention_mask[:, None, None, :]
            extended_attention_mask = extended_attention_mask.to(dtype=torch.float32)
            extended_attention_mask = (1.0 - extended_attention_mask) * torch.finfo(torch.float32).min
            for _, layer_module in enumerate(self.layer):
                hidden_states = layer_module(hidden_states, extended_attention_mask)
            x = hidden_states[:, 0, :]
            x = self.out_proj(x)
            loss_fct = torch.nn.CrossEntropyLoss()
            return loss_fct(x, target)

    def run_step(model, inputs, mask, target):
        loss = model(inputs, mask, target)
        loss.backward()
        return loss

    def run_optim_step(optimizer):
        optimizer.step()
        optimizer.zero_grad(set_to_none=False)

    # Generate one batch of inputs (shape:[batch_size, max_seq_length]) and masks (shape:[batch_size, max_seq_length]).
    # Each input has random length from 1 to max_seq_length*0.8 with values from 2 to vocab_size and padded with 1 at
    # [max_seq_length - length:]. Values of masks are 1 at [0:length] and 0 at [length:max_seq_length].
    def generate_inputs(batch_size, max_seq_length, vocab_size):
        batched_inputs = []
        batched_masks = []
        for _ in range(batch_size):
            # Generate random length from 1 to max_seq_length*0.8, to ensure sparsity > 20%
            seq_len = random.randint(1, int(max_seq_length * 0.8))

            # Generate input values and padding respectively and concatenate them
            input_id = torch.randint(2, vocab_size, (seq_len,), dtype=torch.long, device=device)
            padding = torch.ones((max_seq_length - seq_len,), dtype=torch.long, device=device)
            batched_inputs.append(torch.cat((input_id, padding)))

            # Generate mask values and padding respectively and concatenate them
            mask_ones = torch.ones((seq_len,), device=device)
            mask_zeros = torch.zeros((max_seq_length - seq_len,), device=device)
            batched_masks.append(torch.cat((mask_ones, mask_zeros)))
        return torch.stack(batched_inputs), torch.stack(batched_masks)

    num_layers, vocab_size, hidden_size, num_attention_heads = 12, 50265, 768, 12
    batch_size, max_seq_length = 8, 128
    device = "cuda"
    pt_model = ToyModel(num_layers, vocab_size, hidden_size, num_attention_heads, 1, 3).to(device)
    ort_model = ORTModule(copy.deepcopy(pt_model))
    pt_optimizer = torch.optim.Adam(pt_model.parameters())
    ort_optimizer = torch.optim.Adam(ort_model.parameters())

    for _ in range(10):
        pt_input, pt_mask = generate_inputs(batch_size, max_seq_length, vocab_size)
        ort_input = copy.deepcopy(pt_input)
        ort_mask = copy.deepcopy(pt_mask)
        pt_target = torch.randint(3, (batch_size,), device=device)
        ort_target = copy.deepcopy(pt_target)
        # Run one step of forward and backward for torch and ort respectively
        pt_prediction = run_step(pt_model, pt_input, pt_mask, pt_target)
        ort_prediction = run_step(ort_model, ort_input, ort_mask, ort_target)

        # Run one step of optimizer for torch and ort respectively
        run_optim_step(pt_optimizer)
        run_optim_step(ort_optimizer)

        for pt_param, ort_param in zip(pt_model.parameters(), ort_model.parameters()):
            _test_helpers.assert_values_are_close(pt_param.grad, ort_param.grad, atol=1e-4, rtol=1e-5)

        if os.getenv("ORTMODULE_ROCM_TEST", "0") == "1":
            # For ROCm EP, the difference between ORT and PyTorch is larger than CUDA EP.
            _test_helpers.assert_values_are_close(ort_prediction, pt_prediction, atol=2e-3, rtol=2e-4)
        else:
            _test_helpers.assert_values_are_close(ort_prediction, pt_prediction, atol=1e-3, rtol=1e-4)

    training_model = ort_model._torch_module._execution_manager(True)._onnx_models.optimized_model
    assert "FlattenAndUnpad" in [node.op_type for node in training_model.graph.node]
    assert "PadAndUnflatten" in [node.op_type for node in training_model.graph.node]
    del os.environ["ORTMODULE_ENABLE_EMBEDDING_SPARSE_OPTIMIZER"]


@pytest.mark.skipif(
    Version(torch.__version__) >= Version("1.13.0"),
    reason="PyTorch since 1.13 don't output expected warning messages any more",
)
@pytest.mark.parametrize("log_level", [LogLevel.VERBOSE, LogLevel.INFO, LogLevel.WARNING])
def test_ortmodule_log_level_control(log_level, caplog):
    class NeuralNetCrossEntropyLoss(torch.nn.Module):
        def __init__(self, num_embeddings, embedding_dim):
            super().__init__()
            self.embedding = torch.nn.Embedding(num_embeddings, embedding_dim, padding_idx=1)

        def forward(self, input, positions):
            output = torch.transpose(self.embedding(input), 0, 1)
            ignored_index = output.size(1)
            loss_fct = torch.nn.CrossEntropyLoss(ignore_index=ignored_index)
            return loss_fct(output, positions)

    device = "cuda"
    num_embeddings, embedding_dim = 32, 128
    pt_model = NeuralNetCrossEntropyLoss(num_embeddings, embedding_dim).to(device)

    ort_model = ORTModule(pt_model, DebugOptions(log_level=log_level))
    use_fp16 = True

    def run_step(model, input, positions):
        with amp.autocast(use_fp16):
            loss = model(input, positions)
        loss.backward()
        return loss

    N = random.randint(16, 32)  # noqa: N806
    input = torch.randint(high=num_embeddings, size=(N,), dtype=torch.int64, device=device)
    positions = torch.randint(high=N, size=(embedding_dim,), dtype=torch.int64, device=device)
    _ = run_step(ort_model, input, positions)

    found_missing_inference_log = False
    for record in caplog.records:
        msg = record.getMessage()
        if "The shape inference of com.microsoft::SoftmaxCrossEntropyLossInternal type is missing" in msg:
            found_missing_inference_log = True
            break

    if log_level == LogLevel.VERBOSE:
        assert found_missing_inference_log
    else:
        assert not found_missing_inference_log


def test_cache_exported_model():
    class Net(torch.nn.Module):
        def __init__(self):
            super().__init__()
            self.fc = torch.nn.Linear(10, 1)

        def forward(self, x):
            x = x.view(x.shape[0], -1)
            x = torch.nn.functional.relu(self.fc(x))
            return x

    data = torch.randn(1, 10)

    with tempfile.TemporaryDirectory() as temporary_dir:
        os.environ["ORTMODULE_CACHE_DIR"] = temporary_dir

        # first time seeing the model, architecture should be cached under ORTMODULE_CACHE_DIR
        model_pre_cache = Net()
        model_pre_cache = ORTModule(model_pre_cache, DebugOptions(log_level=LogLevel.INFO))

        torch.onnx.export = unittest.mock.MagicMock(side_effect=torch.onnx.export)
        _ = model_pre_cache(data)
        torch.onnx.export.assert_called()
        torch.onnx.export.reset_mock()

        # second time seeing the model, architecture should be loaded from ORTMODULE_CACHE_DIR
        model_post_cache = Net()
        model_post_cache = ORTModule(model_post_cache, DebugOptions(log_level=LogLevel.INFO))

        torch.onnx.export = unittest.mock.MagicMock(side_effect=torch.onnx.export)
        _ = model_post_cache(data)
        torch.onnx.export.assert_not_called()
        torch.onnx.export.reset_mock()

        del os.environ["ORTMODULE_CACHE_DIR"]


def test_reciprocal_gradient():
    class ReciprocalModel(torch.nn.Module):
        def __init__(self):
            super().__init__()

        def forward(self, x):
            return 1 / x

    def run_step(model, x):
        prediction = model(x)
        loss = prediction.sum()
        loss.backward()
        return prediction, loss

    device = "cuda"
    pt_model = ReciprocalModel().to(device)
    ort_model = ORTModule(copy.deepcopy(pt_model))

    pt_x = torch.randn(3, 224, 224, requires_grad=True, device=device)
    with torch.no_grad():
        pt_x[pt_x <= 0] -= 0.2
        pt_x[pt_x > 0] += 0.2
    ort_x = copy.deepcopy(pt_x)

    pt_prediction, pt_loss = run_step(pt_model, pt_x)
    ort_prediction, ort_loss = run_step(ort_model, ort_x)
    _test_helpers.assert_values_are_close(pt_prediction, ort_prediction)
    _test_helpers.assert_values_are_close(pt_loss, ort_loss)
    _test_helpers.assert_values_are_close(pt_x.grad, ort_x.grad)


def test_leakyrelu_gradient():
    class LeakyReluModel(torch.nn.Module):
        def __init__(self):
            super().__init__()
            self.leakyrelu = nn.LeakyReLU(0.5)

        def forward(self, x):
            return self.leakyrelu(x)

    def run_step(model, x):
        prediction = model(x)
        loss = prediction.sum()
        loss.backward()
        return prediction, loss

    device = "cuda"
    pt_model = LeakyReluModel().to(device)
    ort_model = ORTModule(copy.deepcopy(pt_model))

    pt_x = torch.randn(3, 224, 224, requires_grad=True, device=device)
    with torch.no_grad():
        pt_x[pt_x <= 0] -= 0.2
        pt_x[pt_x > 0] += 0.2
    ort_x = copy.deepcopy(pt_x)

    pt_prediction, pt_loss = run_step(pt_model, pt_x)
    ort_prediction, ort_loss = run_step(ort_model, ort_x)
    _test_helpers.assert_values_are_close(pt_prediction, ort_prediction)
    _test_helpers.assert_values_are_close(pt_loss, ort_loss)
    _test_helpers.assert_values_are_close(pt_x.grad, ort_x.grad)


@pytest.mark.skipif(
    os.getenv("ORTMODULE_ROCM_TEST", "0") == "1", reason="Skip for ROCm because the kernel is not implemented for ROCm"
)
@pytest.mark.parametrize("use_fp16", [False, True])
@pytest.mark.parametrize("conv_algo_search", [None, "EXHAUSTIVE", "HEURISTIC"])
def test_conv_transpose_gradient(use_fp16, conv_algo_search):
    class ChainedTransposedConv(nn.Module):
        def __init__(self):
            super().__init__()

            # Transposed Convolution 1D
            self.conv1d_transpose = nn.ConvTranspose1d(
                in_channels=4, out_channels=2, kernel_size=3, stride=2, padding=1
            )
            self.relu1 = nn.ReLU()

            # Transposed Convolution 2D
            self.conv2d_transpose = nn.ConvTranspose2d(
                in_channels=2, out_channels=3, kernel_size=3, stride=2, padding=1
            )
            self.relu2 = nn.ReLU()

            # Transposed Convolution 3D
            self.conv3d_transpose = nn.ConvTranspose3d(
                in_channels=3, out_channels=4, kernel_size=3, stride=2, padding=1
            )
            self.relu3 = nn.ReLU()

        def forward(self, x):
            out1d = self.relu1(self.conv1d_transpose(x))
            out2d = self.relu2(self.conv2d_transpose(out1d.unsqueeze(2)))
            out3d = self.relu3(self.conv3d_transpose(out2d.unsqueeze(2)))
            return out3d.squeeze(2)

    if conv_algo_search is not None:
        os.environ["ORTMODULE_CONV_ALGO_SEARCH"] = conv_algo_search

    def run_step(model, x):
        with amp.autocast(use_fp16):
            loss = model(x).sum()
        loss.backward()

        return (
            x.grad,
            model.conv1d_transpose.weight.grad,
            model.conv1d_transpose.bias.grad,
            model.conv2d_transpose.weight.grad,
            model.conv2d_transpose.bias.grad,
            model.conv3d_transpose.weight.grad,
            model.conv3d_transpose.bias.grad,
        )

    device = "cuda"
    pt_model = ChainedTransposedConv().to(device)
    ort_model = ORTModule(copy.deepcopy(pt_model))

    pt_x = torch.randn(1, 4, 8, requires_grad=True, device=device)
    ort_x = copy.deepcopy(pt_x)

    pt_grads = run_step(pt_model, pt_x)
    ort_grads = run_step(ort_model, ort_x)

    for pt_grad, ort_grad in zip(pt_grads, ort_grads):
        if use_fp16:
            assert torch.allclose(pt_grad, ort_grad, atol=1e-3, rtol=1e-3)
        else:
            assert torch.allclose(pt_grad, ort_grad)

    if conv_algo_search is not None:
        del os.environ["ORTMODULE_CONV_ALGO_SEARCH"]


@pytest.mark.skipif(
    os.getenv("ORTMODULE_ROCM_TEST", "0") == "1", reason="Skip for ROCm because the kernel is not implemented for ROCm"
)
@pytest.mark.parametrize("conv_algo_search", [None, "EXHAUSTIVE", "HEURISTIC"])
def test_conv_transpose_gradient_with_groups(conv_algo_search):
    class TransposedConv3DWithGroups(nn.Module):
        def __init__(self):
            super().__init__()
            # in_channels, out_channels, kernel_size, stride, padding
            self.conv_transpose = nn.ConvTranspose3d(
                in_channels=6, out_channels=4, kernel_size=3, stride=2, padding=1, groups=2
            )

        def forward(self, x):
            return self.conv_transpose(x)

    if conv_algo_search is not None:
        os.environ["ORTMODULE_CONV_ALGO_SEARCH"] = conv_algo_search

    def run_step(model, x):
        loss = model(x).sum()
        loss.backward()

        return (
            x.grad,
            model.conv_transpose.weight.grad,
            model.conv_transpose.bias.grad,
        )

    device = "cuda"
    pt_model = TransposedConv3DWithGroups().to(device)
    ort_model = ORTModule(copy.deepcopy(pt_model))

    pt_x = torch.randn(1, 6, 8, 16, 16, requires_grad=True, device=device)
    ort_x = copy.deepcopy(pt_x)

    pt_grads = run_step(pt_model, pt_x)
    ort_grads = run_step(ort_model, ort_x)

    for pt_grad, ort_grad in zip(pt_grads, ort_grads):
        assert torch.allclose(pt_grad, ort_grad)

    if conv_algo_search is not None:
        del os.environ["ORTMODULE_CONV_ALGO_SEARCH"]


@pytest.mark.skipif(
    os.getenv("ORTMODULE_ROCM_TEST", "0") == "1", reason="Skip for ROCm because the kernel is not implemented for ROCm"
)
@pytest.mark.parametrize("conv_algo_search", [None, "EXHAUSTIVE", "HEURISTIC"])
def test_conv_transpose_gradient_with_strides_padding_and_dilation(conv_algo_search):
    class ConvTransposeComplexModel(nn.Module):
        def __init__(self):
            super().__init__()
            self.conv_transpose = nn.ConvTranspose3d(
                16, 33, (3, 5, 2), stride=(2, 1, 1), padding=(0, 4, 2), dilation=(1, 2, 1)
            )
            self.param = nn.Parameter(torch.randn(20, 33, 21, 50, 97))

        def forward(self, x):
            return self.conv_transpose(x) * self.param

    if conv_algo_search is not None:
        os.environ["ORTMODULE_CONV_ALGO_SEARCH"] = conv_algo_search

    def run_step(model, x):
        loss = model(x).sum()
        loss.backward()

        return (
            x.grad,
            model.conv_transpose.weight.grad,
            model.conv_transpose.bias.grad,
        )

    device = "cuda"
    pt_model = ConvTransposeComplexModel().to(device)
    ort_model = ORTModule(copy.deepcopy(pt_model)).to(device)

    pt_x = torch.randn(20, 16, 10, 50, 100, requires_grad=True, device=device)
    ort_x = copy.deepcopy(pt_x)

    pt_grads = run_step(pt_model, pt_x)
    ort_grads = run_step(ort_model, ort_x)

    for pt_grad, ort_grad in zip(pt_grads, ort_grads):
        assert torch.allclose(pt_grad, ort_grad, atol=1e-2, rtol=1e-2)

    if conv_algo_search is not None:
        del os.environ["ORTMODULE_CONV_ALGO_SEARCH"]


def test_bert_result_with_layerwise_recompute():
    original_val = os.environ.get("ORTMODULE_MEMORY_OPT_LEVEL", None)
    # Create PyTorch model with dropout disabled.
    pt_model = _get_bert_for_sequence_classification_model(
        "cuda", is_training=True, hidden_dropout_prob=0.0, attention_probs_dropout_prob=0.0
    )
    ort_model = ORTModule(copy.deepcopy(pt_model))

    os.environ["ORTMODULE_MEMORY_OPT_LEVEL"] = "1"
    ort_model_with_reompute = ORTModule(
        copy.deepcopy(pt_model), DebugOptions(save_onnx=True, onnx_prefix="layerwise_recompute_test")
    )

    def run_step(model, x, y, z):
        outputs = model(x, y, None, None, None, None, z)
        loss = outputs[0]
        loss.backward()
        return outputs[0]

    for _ in range(10):
        x, y, z = _get_bert_for_sequence_classification_sample_data_with_random_shapes("cuda")

        ort_p = run_step(ort_model, x, y, z)
        ort_p_with_reompute = run_step(ort_model_with_reompute, x, y, z)

        _test_helpers.assert_values_are_close(ort_p, ort_p_with_reompute, atol=1e-02)
        _test_helpers.assert_gradients_match_and_reset_gradient(ort_model, ort_model_with_reompute)

    execution_mgr = ort_model_with_reompute._torch_module._execution_manager._training_manager
    from onnxruntime.training.ortmodule._onnx_models import _get_onnx_file_name

    # Keep the logic aligned with _graph_execution_manager.py
    path = os.path.join(
        execution_mgr._debug_options.save_onnx_models.path,
        _get_onnx_file_name(
            execution_mgr._debug_options.save_onnx_models.name_prefix, "execution_model", execution_mgr._export_mode
        ),
    )

    onnx_model = onnx.load(path)
    onnx_nodes = onnx_model.graph.node

    recompute_nodes = 0
    for node in onnx_nodes:
        if "_recompute" in node.name:
            recompute_nodes += 1

    assert recompute_nodes > 0, "No Recompute nodes are found"

    # Make sure environment variable is restored to its original value after the run is completed.
    torch.cuda.synchronize()
    if original_val is not None:
        os.environ["ORTMODULE_MEMORY_OPT_LEVEL"] = original_val


<<<<<<< HEAD
def test_bert_memory_inspection(caplog):
    original_val = os.environ.get("ORTMODULE_PRINT_MEMORY_STATS", None)

    # Create PyTorch model with dropout disabled.
    pt_model = _get_bert_for_sequence_classification_model(
        "cuda", is_training=True, hidden_dropout_prob=0.0, attention_probs_dropout_prob=0.0
    )

    os.environ["ORTMODULE_PRINT_MEMORY_STATS"] = "1"
    pt_model.eval()  # Put it in evaluate mode by intention, in case some initialization in ORTModule use the module.is_training for its checks by mistake.
    ort_model = ORTModule(
        copy.deepcopy(pt_model), DebugOptions(log_level=LogLevel.INFO)  # The logged memory info is in INFO level.
    )

    def run_step(model, x, y, z):
        outputs = model(x, y, None, None, None, None, z)
        loss = outputs[0]
        loss.backward()

    ort_model.train()
    for _ in range(32):
        x, y, z = _get_bert_for_sequence_classification_sample_data_with_random_shapes("cuda")
        run_step(ort_model, x, y, z)

    info_records = [
        record.message for record in caplog.records if record.levelname == "INFO" and "(MiB) | phase:" in record.message
    ]

    assert len(info_records) == 4 * 11

    # Make sure environment variable is restored to its original value after the run is completed.
    torch.cuda.synchronize()
    if original_val is not None:
        os.environ["ORTMODULE_PRINT_MEMORY_STATS"] = original_val
=======
@pytest.mark.parametrize("softmax_compute_type", [torch.float16, torch.float32])
def test_overridden_softmax_export(softmax_compute_type):
    class CustomSoftmaxExportTest(torch.nn.Module):
        def __init__(self):
            super().__init__()

        def forward(self, attn_weight):
            return torch.nn.functional.softmax(attn_weight, dim=-1, dtype=softmax_compute_type)

    device = "cuda"
    pt_model = CustomSoftmaxExportTest().to(device)
    ort_model = ORTModule(
        copy.deepcopy(pt_model), DebugOptions(save_onnx=True, onnx_prefix="overridden_softmax_export")
    )

    def run_step(model, attn_weight):
        prediction = model(attn_weight)
        prediction.sum().backward()
        return prediction

    # reset manual seed to reset the generator
    torch.manual_seed(2333)
    attn_weight = torch.randn([20, 6, 10, 10], dtype=torch.float, device=device, requires_grad=True)
    ort_attn_weight = copy.deepcopy(attn_weight)
    pt_prediction = run_step(pt_model, attn_weight)
    ort_prediction = run_step(ort_model, ort_attn_weight)

    _test_helpers.assert_values_are_close(ort_prediction, pt_prediction)
    _test_helpers.assert_values_are_close(attn_weight.grad, ort_attn_weight.grad)
    _test_helpers.assert_gradients_match_and_reset_gradient(ort_model, pt_model)

    # Check the ONNX Softmax is running in float32.
    execution_mgr = ort_model._torch_module._execution_manager._training_manager
    from onnxruntime.training.ortmodule._onnx_models import _get_onnx_file_name

    # Keep the logic aligned with _graph_execution_manager.py
    path = os.path.join(
        execution_mgr._debug_options.save_onnx_models.path,
        _get_onnx_file_name(
            execution_mgr._debug_options.save_onnx_models.name_prefix, "torch_exported", execution_mgr._export_mode
        ),
    )

    onnx_model = onnx.load(path)
    onnx_nodes = [n for n in onnx_model.graph.node]

    assert onnx_nodes[0].op_type == "Cast"
    to_attr = onnx_nodes[0].attribute[0]
    assert to_attr.name == "to"
    to_value = to_attr.i
    assert to_value == pytorch_type_to_onnx_dtype(softmax_compute_type), "Cast to attribute is not as expected"
>>>>>>> 1a0ba3f6
<|MERGE_RESOLUTION|>--- conflicted
+++ resolved
@@ -6499,7 +6499,6 @@
         os.environ["ORTMODULE_MEMORY_OPT_LEVEL"] = original_val
 
 
-<<<<<<< HEAD
 def test_bert_memory_inspection(caplog):
     original_val = os.environ.get("ORTMODULE_PRINT_MEMORY_STATS", None)
 
@@ -6534,7 +6533,8 @@
     torch.cuda.synchronize()
     if original_val is not None:
         os.environ["ORTMODULE_PRINT_MEMORY_STATS"] = original_val
-=======
+
+
 @pytest.mark.parametrize("softmax_compute_type", [torch.float16, torch.float32])
 def test_overridden_softmax_export(softmax_compute_type):
     class CustomSoftmaxExportTest(torch.nn.Module):
@@ -6585,5 +6585,4 @@
     to_attr = onnx_nodes[0].attribute[0]
     assert to_attr.name == "to"
     to_value = to_attr.i
-    assert to_value == pytorch_type_to_onnx_dtype(softmax_compute_type), "Cast to attribute is not as expected"
->>>>>>> 1a0ba3f6
+    assert to_value == pytorch_type_to_onnx_dtype(softmax_compute_type), "Cast to attribute is not as expected"